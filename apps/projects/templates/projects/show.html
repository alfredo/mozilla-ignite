--- conflicted
+++ resolved
@@ -37,34 +37,20 @@
     {% endif -%}
   </ul>
   <div class="c1 related">
-<<<<<<< HEAD
-    <button class="sans submit">Follow Project</button>
-    <!-- this is the unfollow button if a user is following a project
-    <button class="sans unsubmit">Unfollow</button> -->
-  </div>
-  {% if project.other_links -%}
-    <div class="c1 related">
-=======
     <!-- todo: implement
     <button class="sans submit">Follow Project</button> -->
     <!-- this is the unfollow button if a user is following a project
     <button class="sans unsubmit">Unfollow</button> -->
   </div>
-  {% if project.github -%}
-    <div class="c1 related">
+  <div class="c1 related">
     {% if project.other_links -%}
->>>>>>> 13f09b42
       <ul>
       {% for link in project.other_links -%}
         <li><a class="icon brandColor{{ favicon(link.url) }}" href="{{ link.url }}">{{ link.name }}</a></li>
       {% endfor -%}
       </ul>
-<<<<<<< HEAD
-=======
     {% endif -%}
->>>>>>> 13f09b42
-    </div>
-  {% endif -%}
+  </div>
 </section>
 
 <section id="projectContent" class="w3 clearfix">
