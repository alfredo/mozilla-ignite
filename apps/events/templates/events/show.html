--- conflicted
+++ resolved
@@ -79,11 +79,7 @@
     <h4 class="sans">{{ _('About this event') }}</h4>
   </div>
   <div class="c3 content serif clearfix">
-<<<<<<< HEAD
-    {# only editable by admin. okay to use 'safe' here. #}
-=======
     {# events are only created by admins, so it's safe to use safe here. #}
->>>>>>> 13f09b42
     <p class="serif">{{ event.description|safe }}</p>
   </div>
 
