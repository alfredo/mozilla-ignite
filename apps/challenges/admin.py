--- conflicted
+++ resolved
@@ -7,13 +7,9 @@
 from challenges.models import (Challenge, Phase, Submission, ExternalLink,
                                Category, ExclusionFlag, JudgingCriterion,
                                JudgingAnswer, Judgement, JudgeAssignment,
-<<<<<<< HEAD
-                               PhaseCriterion, PhaseRound)
-from badges.models import SubmissionBadge
-=======
                                PhaseCriterion, PhaseRound, SubmissionParent,
                                SubmissionVersion)
->>>>>>> afd085d5
+from badges.models import SubmissionBadge
 
 
 class JudgeAwareUserAdmin(UserAdmin):
