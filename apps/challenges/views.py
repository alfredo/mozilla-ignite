import logging

from django.contrib import messages
from django.contrib.auth.decorators import login_required, permission_required
from django.conf import settings
from django.core.exceptions import PermissionDenied, ObjectDoesNotExist
from django.core.urlresolvers import reverse
from django.core.paginator import Paginator, InvalidPage, EmptyPage
from django.db.models import Q
from django.forms.formsets import formset_factory
from django.http import HttpResponseRedirect, Http404
from django.shortcuts import get_object_or_404
from django.utils.decorators import method_decorator
from django.views.generic.base import TemplateResponseMixin
from django.views.generic.list import ListView
from django.views.generic.detail import SingleObjectMixin
from django.views.generic.edit import ProcessFormView, UpdateView, \
                                      DeleteView, ModelFormMixin
import jingo
from tower import ugettext as _
from awards.forms import AwardForm
from awards.models import JudgeAllowance, SubmissionAward, Award
from voting.models import Vote
from badges.models import SubmissionBadge
from commons.helpers import get_page
from challenges.decorators import phase_open_required, phase_closed_required
from challenges.forms import (EntryForm, EntryLinkForm, InlineLinkFormSet,
                              JudgingForm)
from challenges.models import (Challenge, Phase, Submission, Category,
                               ExternalLink, Judgement, SubmissionParent,
                               JudgeAssignment, SubmissionVersion)
from projects.models import Project
from timeslot.models import TimeSlot

challenge_humanised = {
    'title': 'Title',
    'brief_description': 'Summary',
    'description': 'Full description',
    'sketh_note': 'Napkin sketch',
    'category': 'Category',
}


LOGGER = logging.getLogger(__name__)

judge_required = permission_required('challenges.judge_submission')

def is_judge(user):
    """Helper to determine if user is a Judge"""
    return user.has_perm('challenges.judge_submission')

class JingoTemplateMixin(TemplateResponseMixin):
    """View mixin to render through Jingo rather than Django's renderer."""
    
    def render_to_response(self, context, **response_kwargs):
        """Render using Jingo and return the response."""
        template_names = self.get_template_names()
        if len(template_names) > 1:
            LOGGER.info('Jingo only works with a single template name; '
                        'discarding ' + ', '.join(template_names[1:]))
        template_name = template_names[0]
        
        return jingo.render(self.request, template_name, context,
                            **response_kwargs)


def show(request, project, slug, template_name='challenges/show.html', category=False):
    """Show an individual project challenge."""
    try:
        challenge = (Challenge.objects.select_related('project')
                     .get(project__slug=project, slug=slug))
    except Challenge.DoesNotExist:
        raise Http404
    project = challenge.project
    """Pagination options """
    entry_set = Submission.objects.visible(request.user)
    entry_set = entry_set.filter(phase__challenge=challenge)
    if category:
        entry_set = entry_set.filter(category__name=category)
    paginator = Paginator(entry_set, 6)
    page = get_page(request.GET)
    try:
        entries = paginator.page(page)
    except (EmptyPage, InvalidPage):
        entries = paginator.page(paginator.num_pages)
    try:
        category = Category.objects.get(slug=category)
    except ObjectDoesNotExist:
        category = False

    return jingo.render(request, template_name, {
        'challenge': challenge,
        'project': project,
        'phases': list(enumerate(challenge.phases.all(), start=1)),
        'entries': entries,
        'categories': Category.objects.get_active_categories(),
        'category': category,
        'days_remaining': request.phase['days_remaining']
    })


def entries_all(request, project, slug):
    """Show all entries (submissions) to a challenge."""
    return show(request, project, slug, template_name='challenges/all.html')


class AssignedEntriesView(ListView, JingoTemplateMixin):
    """Show entries assigned to be judged by the current user."""
    template_name = 'challenges/assigned.html'
    context_object_name = 'entries'

    def get_context_data(self, **kwargs):
        """Add green-lit entries to the context when:
        - Judge has allowance
        - The Award money has been released
        - It is the same Phase/Round that was judged
        """
        context = super(AssignedEntriesView, self).get_context_data(**kwargs)
        profile = self.request.user.get_profile()
        allowance = JudgeAllowance.objects.get_for_judge(profile)
        if not allowance:
            return context
        context['allowance'] = allowance
        # Awarded submissions
        awarded_list = (allowance.submissionaward_set
                        .filter(judge_allowance__judge=profile))
        context['awarded_list'] = awarded_list
        awarded_ids = [o.submission.id for o in awarded_list]
        # Green-lit submissions for this round awaiting to be awarded
        args = [self.phase]
        if self.phase.judging_phase_round:
            args.append(self.phase.judging_phase_round)
        context['phase'] = self.phase
        context['greenlit_list'] = (Submission.objects.green_lit(*args)
                                    .filter(~Q(id__in=awarded_ids)))
        return context

    def get_queryset(self):
        self.project = get_object_or_404(Project, slug=self.kwargs['project'])
        self.challenge = get_object_or_404(self.project.challenge_set,
                                           slug=self.kwargs['slug'])
        self.phase = Phase.objects.get_judging_phase(settings.IGNITE_CHALLENGE_SLUG)
        qs = {
            'phase': self.phase,
            'phase__challenge': self.challenge,
            'judgeassignment__judge__user': self.request.user
            }
        if self.phase.judging_phase_round:
            qs.update({'phase_round': self.phase.judging_phase_round})
        submissions = (Submission.objects.filter(**qs)
                       .select_related('judgement__judge__user', 'judgement'))
        # Add a custom attribute for whether user has judged this submission
        for submission in submissions:
            submission.has_judged = any(j.judge.user == self.request.user
                                        for j in submission.judgement_set.all())
        return sorted(submissions, key=lambda s: s.has_judged, reverse=True)


entries_assigned = judge_required(AssignedEntriesView.as_view())


class JudgedEntriesView(ListView, JingoTemplateMixin):
    """Show all entries that have been judged."""
    template_name = 'challenges/judged.html'
    context_object_name = 'entries'

    def get_queryset(self):
        self.project = get_object_or_404(Project, slug=self.kwargs['project'])
        self.challenge = get_object_or_404(self.project.challenge_set,
                                           slug=self.kwargs['slug'])
        submissions = Submission.objects.filter(judgement__isnull=False)
        submissions = submissions.distinct()
        submissions = submissions.select_related('judgement__judginganswer__criterion')
        for submission in submissions:
            judgements = [j for j in submission.judgement_set.all() if j.complete]
            total = sum(j.get_score() for j in judgements)
            if judgements:
                submission.average_score = total / len(judgements)
            else:
                submission.average_score = 0
            submission.judgement_count = len(judgements)

        submissions = sorted(submissions, key=lambda s: s.average_score,
                             reverse=True)
        return submissions


entries_judged = judge_required(JudgedEntriesView.as_view())


def entries_category(request, project, slug, category):
    """Show all entries to a specific category"""
    return show(request, project, slug, template_name='challenges/all.html', category=category)


def extract_form_errors(form, link_form):
    form_errors = {}
    # this feels horrible but I think required to create a custom error list
    for k in form.errors.keys():
        humanised_key = challenge_humanised[k]
        form_errors[humanised_key] =  form.errors[k].as_text()
    if not link_form.is_valid():
        form_errors['External links'] = "* Please provide a valid URL and name for each link provided"
    
    return form_errors


@phase_open_required(methods_allowed=['GET'])
@login_required
def create_entry(request, project, slug):
    """Creates a ``Submission`` from the user details"""
    project = get_object_or_404(Project, slug=project)
    phase = Phase.objects.get_current_phase(slug)
    if not phase:
        raise Http404
    profile = request.user.get_profile()
    LinkFormSet = formset_factory(EntryLinkForm, extra=2)
    form_errors = False
    if request.method == 'POST':
        form = EntryForm(data=request.POST,
            files=request.FILES)
        link_form = LinkFormSet(request.POST, prefix="externals")
        if form.is_valid() and link_form.is_valid():
            entry = form.save(commit=False)
            entry.created_by = profile
            entry.phase = phase
            if phase.current_round:
                entry.phase_round = phase.current_round
            entry.save()
            for link in link_form.cleaned_data:
                if all(i in link for i in ("name", "url")):
                    ExternalLink.objects.create(
                        name = link['name'],
                        url = link['url'],
                        submission = entry
                    )
            # create the ``SubmissionParent`` for this entry
            SubmissionParent.objects.create(submission=entry)
            if entry.is_draft:
                msg = _('<strong>Your entry has been saved as draft.</strong>'
                        ' When you want the world to see it then uncheck the '
                        '"Save as draft?" option from your idea editting page')
            else:
                msg = _('Your entry has been posted successfully and is now '
                        'available for public review')
            messages.success(request, msg)
            return HttpResponseRedirect(phase.challenge.get_entries_url())
        else:
            form_errors = extract_form_errors(form, link_form)
    else:
        form = EntryForm()
        link_form = LinkFormSet(prefix='externals')
    return jingo.render(request, 'challenges/create.html', {
        'project': project,
        'challenge': phase.challenge,
        'form': form,
        'link_form': link_form,
        'errors': form_errors
    })


def entry_version(request, project, slug, entry_id):
    """Redirects an ``Submission`` version to the ``SubmissionParent``"""
    try:
        challenge = (Challenge.objects.select_related('project')
                     .get(project__slug=project, slug=slug))
    except Challenge.DoesNotExist:
        raise Http404
    # Submisison is on the Parent
    try:
        parent = (SubmissionParent.objects
                  .get(submission__id=entry_id,
                       submission__phase__challenge=challenge))
        return HttpResponseRedirect(parent.get_absolute_url())
    except SubmissionParent.DoesNotExist:
        pass
    # Submission was versioned and has a new SubmissionParent
    try:
        version = (SubmissionVersion.objects.select_related('submission_list')
                   .filter(submission__id=entry_id,
                           submission__phase__challenge=challenge))[0]
    except IndexError:
        raise Http404
    return HttpResponseRedirect(version.parent.get_absolute_url())


def entry_show(request, project, slug, entry_id, judging_form=None):
    """Detail of an idea, show any related information to it"""
    try:
        challenge = (Challenge.objects.select_related('project')
                     .get(project__slug=project, slug=slug))
    except Challenge.DoesNotExist:
        raise Http404
    project = challenge.project
    # SubmissionParent acts as an proxy for any of the revisions.
    # and it only shows the current revision
    try:
        parent = (SubmissionParent.objects.select_related('submission')
                  .get(slug=entry_id, submission__phase__challenge=challenge))
    except SubmissionParent.DoesNotExist:
        raise Http404
    entry = parent.submission
    if not entry.visible_to(request.user):
        raise Http404
    # Sidebar
    ## Voting
    user_vote = Vote.objects.get_for_user(parent, request.user)
    votes = Vote.objects.get_score(parent)

    ## Previous/next modules
    # We can't use Django's built-in methods here, because we need to restrict
    # to entries the current user is allowed to see
    entries = Submission.objects.visible(request.user)
    try:
        previous_entries = entries.filter(Q(created_on__lt=entry.created_on) |
                                          Q(pk__lt=entry.pk))
        previous = previous_entries.order_by('-created_on')[0]
    except IndexError:
        previous = entries.order_by('-created_on')[0]
    try:
        next_entries = entries.filter(Q(created_on__gt=entry.created_on) |
                                      Q(pk__gt=entry.pk))
        next = next_entries.order_by('created_on')[0]
    except IndexError:
        next = entries.order_by('created_on')[0]
    if request.phase['is_open'] or not entry.judgeable_by(request.user):
        judging_form = None
        judge_assigned = False
    else:
<<<<<<< HEAD
        # the ``Submission`` belongs to the current combination of
        # judging Phase and PhaseRound
        phase = Phase.objects.get_judging_phase(settings.IGNITE_CHALLENGE_SLUG)
        if any([entry.phase != phase,
                entry.phase_round != phase.judging_phase_round]):
            judging_form = None
            judge_assigned = None
        else:
            # Judging is only open if the submission has been assigned
            if judging_form is None:
                judging_form = _get_judging_form(user=request.user, entry=entry)
            assignments = JudgeAssignment.objects
            judge_assigned = assignments.filter(judge__user=request.user,
                                                submission=entry).exists()
=======
        if judging_form is None:
            judging_form = _get_judging_form(user=request.user, entry=entry)
        assignments = JudgeAssignment.objects
        judge_assigned = assignments.filter(judge__user=request.user,
                                            submission=entry).exists()
    award_form = None
    allowance = None
    if is_judge(request.user):
        # Award form, judge has allowance for this Submission
        profile = request.user.get_profile()
        allowance = JudgeAllowance.objects.get_for_judge(profile)
        if allowance:
            award_list = (allowance.submissionaward_set
                          .filter(submission=entry,
                                  judge_allowance__judge=profile))
            if award_list:
                awarded = award_list[0]
                award_form = AwardForm({'amount': awarded.amount})
                if all([not awarded,
                        allowance.award.phase == entry.phase,
                        allowance.award.phase_round == entry.phase_round]):
                    award_form = AwardForm()
>>>>>>> 89faec08
    # Use all the submission ids to sumarize any information required for the
    # project homepage
    submission_ids = list(parent.submissionversion_set.all()
                      .values_list('submission__id', flat=True)) + [entry.id]
    # Cache the awarded badges
    badge_list = (SubmissionBadge.objects.select_related('badge')
                  .filter(is_published=True, submission__in=submission_ids))
    # Cache webcast list
    webcast_list = TimeSlot.objects.filter(is_booked=True,
                                           submission__in=submission_ids)
    return jingo.render(request, 'challenges/show_entry.html', {
        'project': project,
        'challenge': challenge,
        'entry': entry,
        'links': entry.externallink_set.all() or False,
        'previous': previous or False,
        'next': next or False,
        'user_vote': user_vote,
        'votes': votes['score'],
        'excluded': entry.exclusionflag_set.exists(),
        'judging_form': judging_form,
        'judge_assigned': judge_assigned,
        'webcast_list': webcast_list,
        'badge_list': badge_list,
        'parent': parent,
        'award_form': award_form,
        'allowance': allowance,
    })


def _get_judging_form(user, entry, data=None, form_class=JudgingForm):
    try:
        judgement = Judgement.objects.get(judge=user.get_profile(),
                                          submission=entry)
        criteria = [a.criterion for a in judgement.answers.all()]
    except Judgement.DoesNotExist:
        judgement = Judgement(judge=user.get_profile(), submission=entry)
        criteria = entry.phase.judgement_criteria.all()
    
    return form_class(data, instance=judgement, criteria=criteria)


class SingleSubmissionMixin(SingleObjectMixin):
    """Mixin for views operating on a single submission.
    
    This mixin handles looking up the submission and checking user permissions.
    
    """
    
    def _get_challenge(self):
        return get_object_or_404(Challenge,
                                 project__slug=self.kwargs['project'],
                                 slug=self.kwargs['slug'])
    
    def get_queryset(self):
        return Submission.objects.filter(phase__challenge=self._get_challenge(),
                                         submissionparent__isnull=False)
    
    def get_object(self, *args, **kwargs):
        obj = super(SingleSubmissionMixin, self).get_object(*args, **kwargs)
        if not self._check_permission(obj, self.request.user):
            raise PermissionDenied()
        return obj
    
    def _check_permission(self, submission, user):
        """Check the given user is allowed to use this view.
        
        Return True if the operation is allowed; otherwise return False.
        
        Inheriting views should override this with the appropriate permission
        checks.
        
        """
        return True


class EntryJudgementView(JingoTemplateMixin, SingleSubmissionMixin, ModelFormMixin, ProcessFormView):
    
    form_class = JudgingForm
    
    @property
    def success_url(self):
        # Need to implement this as a property so it's only called after load
        return reverse('entries_assigned')
    
    def _check_permission(self, submission, user):
        """Validates the entry ``Phase`` and ``PhaseRound`` is available
        for judging and the user has privileges"""
        phase = Phase.objects.get_judging_phase(settings.IGNITE_CHALLENGE_SLUG)
        if any([submission.phase != phase,
                submission.phase_round != phase.judging_phase_round]):
            return False
        return submission.judgeable_by(user)
    
    def get_form(self, form_class):
        return _get_judging_form(data=self.request.POST, user=self.request.user,
                                 entry=self.get_object(), form_class=form_class)
    
    def get(self, request, *args, **kwargs):
        # Redirect back to the entry view
        # Strictly speaking, this view shouldn't accept GET requests, but in
        # case someone submits theform, gets errors and reloads this URL,
        # redirecting back to the entry seems the sanest choice
        return HttpResponseRedirect(self.get_object().get_absolute_url())
    
    def form_invalid(self, form):
        # Show the entry page with the form (and errors)
        return entry_show(self.request, self.kwargs['project'],
                          self.kwargs['slug'], self.kwargs['pk'],
                          judging_form=form)
    
    def form_valid(self, form):
        response = super(EntryJudgementView, self).form_valid(form)
        messages.success(self.request,
                         _('Success! Thanks for evaluating the submission.'))
        return response

    # Make sure it is only available when the phases are closed
    @method_decorator(phase_closed_required(methods_allowed=['GET']))
    def dispatch(self, *args, **kwargs):
        return super(EntryJudgementView, self).dispatch(*args, **kwargs)

entry_judge = EntryJudgementView.as_view()


class EditEntryView(UpdateView, JingoTemplateMixin, SingleSubmissionMixin):
    
    form_class = EntryForm
    link_form_class = InlineLinkFormSet
    template_name = 'challenges/edit.html'
    
    def _check_permission(self, submission, user):
        return submission.editable_by(user)
    
    # The following two methods are analogous to Django's generic form methods
    
    def get_link_form(self, link_form_class):
        return link_form_class(**self.get_link_form_kwargs())
    
    def get_link_form_kwargs(self):
        form_kwargs = super(EditEntryView, self).get_form_kwargs()
        # Initial data doesn't apply to formsets
        del form_kwargs['initial']
        form_kwargs.update(instance=self.object, prefix='externals')
        return form_kwargs
    
    def get_forms(self):
        """Return the forms available to this view as a dictionary."""
        form = self.get_form(self.get_form_class())
        link_form = self.get_link_form(self.link_form_class)
        return {'form': form, 'link_form': link_form}
    
    def get(self, request, *args, **kwargs):
        """Respond to a GET request by displaying the edit form."""
        self.object = self.get_object()
        
        context = self.get_context_data(**self.get_forms())
        """
        We now access errrors direct in the template - so with no errors 
        it throws undefined
        """
        context['errors'] = {}
        return self.render_to_response(context)
    
    def post(self, request, *args, **kwargs):
        """Handle the ``Submission`` update, only available when a phase is open
        If the forms are both valid, save them and redirect to the success URL.
        If either form is invalid, render the form with the errors displayed.
        If a different round is active:
        - Archive the old submission, add the new one with the changes
        """
        self.object = self.get_object()
        forms = self.get_forms()
        form, link_form = forms['form'], forms['link_form']
        if form.is_valid() and link_form.is_valid():
            return self.form_valid(form, link_form)
        else:
            return self.form_invalid(form, link_form)

    def form_valid(self, form, link_form):
        """Saves updates the ``Submission`` if it is on the same ``Round`` and
        ``Phase`` else archive the old submission and create a new entry"""
        messages.success(self.request, 'Your entry has been updated.')
        phase = Phase.objects.get_current_phase(settings.IGNITE_CHALLENGE_SLUG)
        object_phase = self.object.phase_round if self.object.phase_round else None
        if self.object.phase == phase and object_phase == phase.current_round:
            # No changes during a different Round and Phase update the
            # current entry
            response = super(EditEntryView, self).form_valid(form)
            link_form.save()
        else:
            #  Archive the old submission and create a new entry for the current
            # Phase / Round with the new details
            previous_submission = self.object
            profile = self.request.user.get_profile()
            parent = previous_submission.parent
            submission = Submission(created_by=profile,
                                    category=previous_submission.category,
                                    phase=phase)
            if phase.current_round:
                submission.phase_round = phase.current_round
            # Pass the form data to the new submission
            kwargs = self.get_form_kwargs()
            kwargs['instance'] = submission
            new_form = self.form_class(**kwargs)
            if new_form.is_valid():
                new_submission = new_form.save()
                if not kwargs['files']:
                    new_submission.sketh_note = previous_submission.sketh_note
                    new_submission.save()
                parent.update_version(new_submission)
                # Duplicate links
                for link in link_form.cleaned_data:
                    if not link:
                        continue
                    ExternalLink.objects.create(url=link['url'],
                                                name=link['name'],
                                                submission=new_submission)
            else:
                # This is the best way to handle invalid details
                # from the form when duplicating the submission
                return self.form_invalid(new_form, link_form)
            response = HttpResponseRedirect(self.get_success_url())
        return response

    def form_invalid(self, form, link_form):
        """Display the form with errors."""
        form_errors = extract_form_errors(form, link_form)
        context = self.get_context_data(form=form, link_form=link_form,
                                        errors=form_errors)
        return self.render_to_response(context)
    
    def get_context_data(self, **kwargs):
        context = super(EditEntryView, self).get_context_data(**kwargs)
        context['challenge'] = self._get_challenge()
        context['project'] = context['challenge'].project
        return context

    @method_decorator(login_required)
    @method_decorator(phase_open_required(methods_allowed=['GET']))
    def dispatch(self, *args, **kwargs):
        return super(EditEntryView, self).dispatch(*args, **kwargs)


# This view is only available when there is a Phase open
entry_edit = EditEntryView.as_view()


class DeleteEntryView(DeleteView, JingoTemplateMixin, SingleSubmissionMixin):
    
    template_name = 'challenges/delete.html'
    success_url = '/'
    
    def _check_permission(self, submission, user):
        return submission.deletable_by(user)
    
    def get_context_data(self, **kwargs):
        context = super(DeleteEntryView, self).get_context_data(**kwargs)
        context['challenge'] = self._get_challenge()
        context['project'] = context['challenge'].project
        return context
    
    def delete(self, request, *args, **kwargs):
        # Unfortunately, we can't sensibly hook into the superclass version of
        # this method and still get things happening in the right order. We
        # would have to record the success message *before* deleting the entry,
        # which is just asking for trouble.
        self.object = self.get_object()
        # Remove all the versioned content from the Parent, since
        # the User don't want to keep any versions of this ``Submission``
        for parent in self.object.submissionparent_set.all():
            [s.submission.delete() for s in parent.submissionversion_set.all()]
        self.object.delete()
        messages.success(request, "Your submission has been deleted.")
        return HttpResponseRedirect(self.get_success_url())

    @method_decorator(login_required)
    @method_decorator(phase_open_required(methods_allowed=['GET']))
    def dispatch(self, *args, **kwargs):
        return super(DeleteEntryView, self).dispatch(*args, **kwargs)

entry_delete = DeleteEntryView.as_view()<|MERGE_RESOLUTION|>--- conflicted
+++ resolved
@@ -327,7 +327,6 @@
         judging_form = None
         judge_assigned = False
     else:
-<<<<<<< HEAD
         # the ``Submission`` belongs to the current combination of
         # judging Phase and PhaseRound
         phase = Phase.objects.get_judging_phase(settings.IGNITE_CHALLENGE_SLUG)
@@ -342,12 +341,6 @@
             assignments = JudgeAssignment.objects
             judge_assigned = assignments.filter(judge__user=request.user,
                                                 submission=entry).exists()
-=======
-        if judging_form is None:
-            judging_form = _get_judging_form(user=request.user, entry=entry)
-        assignments = JudgeAssignment.objects
-        judge_assigned = assignments.filter(judge__user=request.user,
-                                            submission=entry).exists()
     award_form = None
     allowance = None
     if is_judge(request.user):
@@ -365,7 +358,6 @@
                         allowance.award.phase == entry.phase,
                         allowance.award.phase_round == entry.phase_round]):
                     award_form = AwardForm()
->>>>>>> 89faec08
     # Use all the submission ids to sumarize any information required for the
     # project homepage
     submission_ids = list(parent.submissionversion_set.all()
