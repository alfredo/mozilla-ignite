import logging

from django.contrib import messages
from django.contrib.auth.decorators import login_required, permission_required
from django.core.exceptions import PermissionDenied, ObjectDoesNotExist
from django.core.urlresolvers import reverse
from django.core.paginator import Paginator, InvalidPage, EmptyPage
from django.db.models import Q
from django.forms.formsets import formset_factory
from django.http import HttpResponseRedirect, Http404
from django.shortcuts import get_object_or_404
from django.utils.decorators import method_decorator
from django.views.generic.base import TemplateResponseMixin
from django.views.generic.list import ListView
from django.views.generic.detail import SingleObjectMixin
from django.views.generic.edit import ProcessFormView, UpdateView, \
                                      DeleteView, ModelFormMixin
import jingo
from tower import ugettext as _
from voting.models import Vote
from commons.helpers import get_page
from challenges.forms import (EntryForm, EntryLinkForm, InlineLinkFormSet,
                              JudgingForm)
from challenges.models import (Challenge, Phase, Submission, Category,
                               ExternalLink, Judgement, SubmissionParent,
                               JudgeAssignment, SubmissionVersion)
from projects.models import Project
from timeslot.models import TimeSlot

challenge_humanised = {
    'title': 'Title',
    'brief_description': 'Summary',
    'description': 'Full description',
    'sketh_note': 'Napkin sketch',
    'category': 'Category',
}


LOGGER = logging.getLogger(__name__)

judge_required = permission_required('challenges.judge_submission')


class JingoTemplateMixin(TemplateResponseMixin):
    """View mixin to render through Jingo rather than Django's renderer."""
    
    def render_to_response(self, context, **response_kwargs):
        """Render using Jingo and return the response."""
        template_names = self.get_template_names()
        if len(template_names) > 1:
            LOGGER.info('Jingo only works with a single template name; '
                        'discarding ' + ', '.join(template_names[1:]))
        template_name = template_names[0]
        
        return jingo.render(self.request, template_name, context,
                            **response_kwargs)


def show(request, project, slug, template_name='challenges/show.html', category=False):
    """Show an individual project challenge."""
    try:
        challenge = (Challenge.objects.select_related('project')
                     .get(project__slug=project, slug=slug))
    except Challenge.DoesNotExist:
        raise Http404
    project = challenge.project
    """Pagination options """
    entry_set = Submission.objects.visible(request.user)
    entry_set = entry_set.filter(phase__challenge=challenge)
    if category:
        entry_set = entry_set.filter(category__name=category)
    paginator = Paginator(entry_set, 6)
    page = get_page(request.GET)
    try:
        entries = paginator.page(page)
    except (EmptyPage, InvalidPage):
        entries = paginator.page(paginator.num_pages)
    try:
        category = Category.objects.get(slug=category)
    except ObjectDoesNotExist:
        category = False
    return jingo.render(request, template_name, {
        'challenge': challenge,
        'project': project,
        'phases': list(enumerate(challenge.phases.all(), start=1)),
        'entries': entries,
        'categories': Category.objects.get_active_categories(),
        'category': category,
        'days_remaining': challenge.phases.get_current_phase(slug)[0].days_remaining().days
    })


def entries_all(request, project, slug):
    """Show all entries (submissions) to a challenge."""
    return show(request, project, slug, template_name='challenges/all.html')


class AssignedEntriesView(ListView, JingoTemplateMixin):
    """Show entries assigned to be judged by the current user."""
    
    template_name = 'challenges/assigned.html'
    context_object_name = 'entries'
    
    def get_queryset(self):
        self.project = get_object_or_404(Project, slug=self.kwargs['project'])
        self.challenge = get_object_or_404(self.project.challenge_set,
                                           slug=self.kwargs['slug'])
        
        ss = Submission.objects
        submissions = (ss.filter(phase__challenge=self.challenge)
                         .filter(judgeassignment__judge__user=self.request.user)
                         .select_related('judgement__judge__user'))
        
        # Add a custom attribute for whether user has judged this submission
        for submission in submissions:
            submission.has_judged = any(j.judge.user == self.request.user
                                        for j in submission.judgement_set.all())
        return sorted(submissions, key=lambda s: s.has_judged, reverse=True)


entries_assigned = judge_required(AssignedEntriesView.as_view())


class JudgedEntriesView(ListView, JingoTemplateMixin):
    """Show all entries that have been judged."""
    
    template_name = 'challenges/judged.html'
    context_object_name = 'entries'
    
    def get_queryset(self):
        self.project = get_object_or_404(Project, slug=self.kwargs['project'])
        self.challenge = get_object_or_404(self.project.challenge_set,
                                           slug=self.kwargs['slug'])
        submissions = Submission.objects.filter(judgement__isnull=False)
        submissions = submissions.distinct()
        submissions = submissions.select_related('judgement__judginganswer__criterion')
        
        for submission in submissions:
            judgements = [j for j in submission.judgement_set.all() if j.complete]
            total = sum(j.get_score() for j in judgements)
            if judgements:
                submission.average_score = total / len(judgements)
            else:
                submission.average_score = 0
            submission.judgement_count = len(judgements)
        
        submissions = sorted(submissions, key=lambda s: s.average_score,
                             reverse=True)
        return submissions


entries_judged = judge_required(JudgedEntriesView.as_view())


def entries_category(request, project, slug, category):
    """Show all entries to a specific category"""
    return show(request, project, slug, template_name='challenges/all.html', category=category)


def extract_form_errors(form, link_form):
    form_errors = {}
    # this feels horrible but I think required to create a custom error list
    for k in form.errors.keys():
        humanised_key = challenge_humanised[k]
        form_errors[humanised_key] =  form.errors[k].as_text()
    if not link_form.is_valid():
        form_errors['External links'] = "* Please provide a valid URL and name for each link provided"
    
    return form_errors


@login_required
def create_entry(request, project, slug):
    """Creates a ``Submission`` from the user details"""
    project = get_object_or_404(Project, slug=project)
    try:
        phase = Phase.objects.get_current_phase(slug)[0]
    except IndexError:
        raise Http404
    profile = request.user.get_profile()
    LinkFormSet = formset_factory(EntryLinkForm, extra=2)
    form_errors = False
    if request.method == 'POST':
        form = EntryForm(data=request.POST,
            files=request.FILES)
        link_form = LinkFormSet(request.POST, prefix="externals")
        if form.is_valid() and link_form.is_valid():
            entry = form.save(commit=False)
            entry.created_by = profile
            entry.phase = phase
            if phase.current_round:
                entry.phase_round = phase.current_round
            entry.save()
            for link in link_form.cleaned_data:
                if all(i in link for i in ("name", "url")):
                    ExternalLink.objects.create(
                        name = link['name'],
                        url = link['url'],
                        submission = entry
                    )
            # create the ``SubmissionParent`` for this entry
            SubmissionParent.objects.create(submission=entry)
            if entry.is_draft:
                msg = _('<strong>Your entry has been saved as draft.</strong>'
                        ' When you want the world to see it then uncheck the '
                        '"Save as draft?" option from your idea editting page')
            else:
                msg = _('Your entry has been posted successfully and is now '
                        'available for public review')
            messages.success(request, msg)
            return HttpResponseRedirect(phase.challenge.get_entries_url())
        else:
            form_errors = extract_form_errors(form, link_form)
    else:
        form = EntryForm()
        link_form = LinkFormSet(prefix='externals')
    return jingo.render(request, 'challenges/create.html', {
        'project': project,
        'challenge': phase.challenge,
        'form': form,
        'link_form': link_form,
        'errors': form_errors
    })


def entry_version(request, project, slug, entry_id):
    """Redirects an ``Submission`` version to the ``SubmissionParent``"""
    try:
        challenge = (Challenge.objects.select_related('project')
                     .get(project__slug=project, slug=slug))
    except Challenge.DoesNotExist:
        raise Http404
    # Submisison is on the Parent
    try:
        parent = (SubmissionParent.objects
                  .get(submission__id=entry_id,
                       submission__phase__challenge=challenge))
        return HttpResponseRedirect(parent.get_absolute_url())
    except SubmissionParent.DoesNotExist:
        pass
    # Submission was versioned and has a new SubmissionParent
    try:
        version = (SubmissionVersion.objects.select_related('submission_list')
                   .filter(submission__id=entry_id,
                           submission__phase__challenge=challenge))[0]
    except IndexError:
        raise Http404
    return HttpResponseRedirect(version.parent.get_absolute_url())


def entry_show(request, project, slug, entry_id, judging_form=None):
    """Detail of an idea, show any related information to it"""
    try:
        challenge = (Challenge.objects.select_related('project')
                     .get(project__slug=project, slug=slug))
    except Challenge.DoesNotExist:
        raise Http404
    project = challenge.project
    # SubmissionParent acts as an proxy for any of the revisions.
    # and it only shows the current revision
    try:
        parent = (SubmissionParent.objects.select_related('submission')
                  .get(slug=entry_id, submission__phase__challenge=challenge))
    except SubmissionParent.DoesNotExist:
        raise Http404
    entry = parent.submission
    if not entry.visible_to(request.user):
        raise Http404
    # Sidebar
    ## Voting
    user_vote = Vote.objects.get_for_user(parent, request.user)
    votes = Vote.objects.get_score(parent)

    ## Previous/next modules
    # We can't use Django's built-in methods here, because we need to restrict
    # to entries the current user is allowed to see
    entries = Submission.objects.visible(request.user)
    try:
        previous_entries = entries.filter(Q(created_on__lt=entry.created_on) |
                                          Q(pk__lt=entry.pk))
        previous = previous_entries.order_by('-created_on')[0]
    except IndexError:
        previous = entries.order_by('-created_on')[0]
    try:
        next_entries = entries.filter(Q(created_on__gt=entry.created_on) |
                                      Q(pk__gt=entry.pk))
        next = next_entries.order_by('created_on')[0]
    except IndexError:
        next = entries.order_by('created_on')[0]

    # Judging
    if not entry.judgeable_by(request.user):
        judging_form = None
        judge_assigned = False
    else:
        if judging_form is None:
            judging_form = _get_judging_form(user=request.user, entry=entry)
        assignments = JudgeAssignment.objects
        judge_assigned = assignments.filter(judge__user=request.user,
                                            submission=entry).exists()

    # Determine if this idea has a timeslot allocated for the webcast
    # triggered here to cache it
<<<<<<< HEAD
    webcast_list = entry.timeslot_set.filter(is_booked=True)
    # Cache the awarded badges
    badge_list = (entry.submissionbadge_set.select_related('badge')
                  .filter(is_published=True))
=======
    submission_ids = list(parent.submissionversion_set.all()
                      .values_list('submission__id', flat=True)) + [entry.id]
    webcast_list = TimeSlot.objects.filter(is_booked=True,
                                           submission__in=submission_ids)
>>>>>>> afd085d5
    return jingo.render(request, 'challenges/show_entry.html', {
        'project': project,
        'challenge': challenge,
        'entry': entry,
        'links': entry.externallink_set.all() or False,
        'previous': previous or False,
        'next': next or False,
        'user_vote': user_vote,
        'votes': votes['score'],
        'excluded': entry.exclusionflag_set.exists(),
        'judging_form': judging_form,
        'judge_assigned': judge_assigned,
        'webcast_list': webcast_list,
<<<<<<< HEAD
        'badge_list': badge_list,
=======
        'parent': parent,
>>>>>>> afd085d5
    })


def _get_judging_form(user, entry, data=None, form_class=JudgingForm):
    try:
        judgement = Judgement.objects.get(judge=user.get_profile(),
                                          submission=entry)
        criteria = [a.criterion for a in judgement.answers.all()]
    except Judgement.DoesNotExist:
        judgement = Judgement(judge=user.get_profile(), submission=entry)
        criteria = entry.phase.judgement_criteria.all()
    
    return form_class(data, instance=judgement, criteria=criteria)


class SingleSubmissionMixin(SingleObjectMixin):
    """Mixin for views operating on a single submission.
    
    This mixin handles looking up the submission and checking user permissions.
    
    """
    
    def _get_challenge(self):
        return get_object_or_404(Challenge,
                                 project__slug=self.kwargs['project'],
                                 slug=self.kwargs['slug'])
    
    def get_queryset(self):
        return Submission.objects.filter(phase__challenge=self._get_challenge(),
                                         submissionparent__isnull=False)
    
    def get_object(self, *args, **kwargs):
        obj = super(SingleSubmissionMixin, self).get_object(*args, **kwargs)
        if not self._check_permission(obj, self.request.user):
            raise PermissionDenied()
        return obj
    
    def _check_permission(self, submission, user):
        """Check the given user is allowed to use this view.
        
        Return True if the operation is allowed; otherwise return False.
        
        Inheriting views should override this with the appropriate permission
        checks.
        
        """
        return True


class EntryJudgementView(JingoTemplateMixin, SingleSubmissionMixin, ModelFormMixin, ProcessFormView):
    
    form_class = JudgingForm
    
    @property
    def success_url(self):
        # Need to implement this as a property so it's only called after load
        return reverse('entries_assigned')
    
    def _check_permission(self, submission, user):
        return submission.judgeable_by(user)
    
    def get_form(self, form_class):
        return _get_judging_form(data=self.request.POST, user=self.request.user,
                                 entry=self.get_object(), form_class=form_class)
    
    def get(self, request, *args, **kwargs):
        # Redirect back to the entry view
        # Strictly speaking, this view shouldn't accept GET requests, but in
        # case someone submits theform, gets errors and reloads this URL,
        # redirecting back to the entry seems the sanest choice
        return HttpResponseRedirect(self.get_object().get_absolute_url())
    
    def form_invalid(self, form):
        # Show the entry page with the form (and errors)
        return entry_show(self.request, self.kwargs['project'],
                          self.kwargs['slug'], self.kwargs['pk'],
                          judging_form=form)
    
    def form_valid(self, form):
        response = super(EntryJudgementView, self).form_valid(form)
        messages.success(self.request,
                         _('Success! Thanks for evaluating the submission.'))
        return response


entry_judge = EntryJudgementView.as_view()


class EditEntryView(UpdateView, JingoTemplateMixin, SingleSubmissionMixin):
    
    form_class = EntryForm
    link_form_class = InlineLinkFormSet
    template_name = 'challenges/edit.html'
    
    def _check_permission(self, submission, user):
        return submission.editable_by(user)
    
    # The following two methods are analogous to Django's generic form methods
    
    def get_link_form(self, link_form_class):
        return link_form_class(**self.get_link_form_kwargs())
    
    def get_link_form_kwargs(self):
        form_kwargs = super(EditEntryView, self).get_form_kwargs()
        # Initial data doesn't apply to formsets
        del form_kwargs['initial']
        form_kwargs.update(instance=self.object, prefix='externals')
        return form_kwargs
    
    def get_forms(self):
        """Return the forms available to this view as a dictionary."""
        form = self.get_form(self.get_form_class())
        link_form = self.get_link_form(self.link_form_class)
        return {'form': form, 'link_form': link_form}
    
    def get(self, request, *args, **kwargs):
        """Respond to a GET request by displaying the edit form."""
        self.object = self.get_object()
        
        context = self.get_context_data(**self.get_forms())
        """
        We now access errrors direct in the template - so with no errors 
        it throws undefined
        """
        context['errors'] = {}
        return self.render_to_response(context)
    
    def post(self, request, *args, **kwargs):
        """Handle a POST request.
        
        If the forms are both valid, save them and redirect to the success URL.
        If either form is invalid, render the form with the errors displayed.
        
        """
        self.object = self.get_object()
        
        forms = self.get_forms()
        form, link_form = forms['form'], forms['link_form']
        
        if form.is_valid() and link_form.is_valid():
            return self.form_valid(form, link_form)
        else:
            return self.form_invalid(form, link_form)
    
    def form_valid(self, form, link_form):
        messages.success(self.request, 'Your entry has been updated.')
        response = super(EditEntryView, self).form_valid(form)
        link_form.save()
        return response
    
    def form_invalid(self, form, link_form):
        """Display the form with errors."""
        form_errors = extract_form_errors(form, link_form)
        context = self.get_context_data(form=form, link_form=link_form,
                                        errors=form_errors)
        return self.render_to_response(context)
    
    def get_context_data(self, **kwargs):
        context = super(EditEntryView, self).get_context_data(**kwargs)
        context['challenge'] = self._get_challenge()
        context['project'] = context['challenge'].project
        return context
    
    @method_decorator(login_required)
    def dispatch(self, *args, **kwargs):
        return super(EditEntryView, self).dispatch(*args, **kwargs)


entry_edit = EditEntryView.as_view()


class DeleteEntryView(DeleteView, JingoTemplateMixin, SingleSubmissionMixin):
    
    template_name = 'challenges/delete.html'
    success_url = '/'
    
    def _check_permission(self, submission, user):
        return submission.deletable_by(user)
    
    def get_context_data(self, **kwargs):
        context = super(DeleteEntryView, self).get_context_data(**kwargs)
        context['challenge'] = self._get_challenge()
        context['project'] = context['challenge'].project
        return context
    
    def delete(self, request, *args, **kwargs):
        # Unfortunately, we can't sensibly hook into the superclass version of
        # this method and still get things happening in the right order. We
        # would have to record the success message *before* deleting the entry,
        # which is just asking for trouble.
        self.object = self.get_object()
        # Remove all the versioned content from the Parent, since
        # the User don't want to keep any versions of this ``Submission``
        for parent in self.object.submissionparent_set.all():
            [s.submission.delete() for s in parent.submissionversion_set.all()]
        self.object.delete()
        messages.success(request, "Your submission has been deleted.")
        return HttpResponseRedirect(self.get_success_url())
    
    @method_decorator(login_required)
    def dispatch(self, *args, **kwargs):
        return super(DeleteEntryView, self).dispatch(*args, **kwargs)

entry_delete = DeleteEntryView.as_view()<|MERGE_RESOLUTION|>--- conflicted
+++ resolved
@@ -301,17 +301,13 @@
 
     # Determine if this idea has a timeslot allocated for the webcast
     # triggered here to cache it
-<<<<<<< HEAD
-    webcast_list = entry.timeslot_set.filter(is_booked=True)
     # Cache the awarded badges
     badge_list = (entry.submissionbadge_set.select_related('badge')
                   .filter(is_published=True))
-=======
     submission_ids = list(parent.submissionversion_set.all()
                       .values_list('submission__id', flat=True)) + [entry.id]
     webcast_list = TimeSlot.objects.filter(is_booked=True,
                                            submission__in=submission_ids)
->>>>>>> afd085d5
     return jingo.render(request, 'challenges/show_entry.html', {
         'project': project,
         'challenge': challenge,
@@ -325,11 +321,8 @@
         'judging_form': judging_form,
         'judge_assigned': judge_assigned,
         'webcast_list': webcast_list,
-<<<<<<< HEAD
         'badge_list': badge_list,
-=======
         'parent': parent,
->>>>>>> afd085d5
     })
 
 
