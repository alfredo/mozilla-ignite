--- conflicted
+++ resolved
@@ -303,14 +303,9 @@
     
     objects = SubmissionManager()
     
-<<<<<<< HEAD
     title = models.CharField(verbose_name=_(u'Title'), max_length=60)
-    brief_description = models.CharField(max_length=200,
-=======
-    title = models.CharField(verbose_name=_(u'Title'), max_length=60, unique=True)
     brief_description = models.CharField(
         max_length=200,
->>>>>>> 6e14d219
         verbose_name=_(u'Brief Description'),
         help_text = _(u'Think of this as an elevator pitch - keep it short and sweet'))
     description = models.TextField(verbose_name=_(u'Description'))
