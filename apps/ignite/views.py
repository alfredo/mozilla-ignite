--- conflicted
+++ resolved
@@ -11,33 +11,20 @@
     """Show an individual project challenge."""
     project = get_object_or_404(Project, slug=project)
     challenge = get_object_or_404(project.challenge_set, slug=slug)
-<<<<<<< HEAD
-    entries = Submission.objects.filter(
-        phase__challenge=challenge
-    ).exclude(
-        is_draft=True
-    ).extra(
-        order_by="?"
-    )
     blogs = BlogEntry.objects.filter(
         page='splash'
     ).order_by("-updated",)
-
-=======
     entries = (Submission.objects.visible()
                                  .filter(phase__challenge=challenge)
                                  .order_by("?"))
     
->>>>>>> a297bc8a
     return jingo.render(request, 'ignite/splash.html', {
         'challenge': challenge,
         'project': project,
         'phases': list(enumerate(challenge.phases.all(), start=1)),
         'entries': entries[:10],
         'categories': Category.objects.get_active_categories(),
-<<<<<<< HEAD
         'blogs': blogs
-=======
     })
 
 def judges(request, project, slug, template_name='challenges/all_judges.html'):
@@ -48,5 +35,4 @@
 
     return jingo.render(request, 'ignite/judges.html', {
         'profiles': profiles
->>>>>>> a297bc8a
     })