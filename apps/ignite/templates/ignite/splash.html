{% extends "base.html" %}
{% from "challenges/helpers.html" import created_by with context %}

{% block page_id %}splash{% endblock %}

{% block section_class %}content{% endblock %}

{% block site_title %}<h1 class="brand"><img src="{{ MEDIA_URL }}img/logo.png" alt="Mozilla Ignite" width="136" height="66" /></h1>{% endblock %}

{% block header %}
<div class="tagline">
    <h2 class="busta">
        <span class="wimper sweet"><em>Calling all</em> developers, network engineers and community catalysts...</span>
        <strong><img src="{{ MEDIA_URL }}img/build.png" alt="Build apps from the future" width="940" height="182" /></strong>
    </h2>
</div>
<div class="ignite_info">
    <div class="busta">
        <p class="box intro"><strong>Design and build apps for the faster, smarter internet of the future</strong>. Mozilla and the National Science Foundation invite you to take part in an open innovation challenge. The goal: show how next-generation networks can revolutionize healthcare, education, public safety, energy and more.</p>
       <div class="gather wimper">
         {% if ideation.is_open %}
         <a href="{{ url('create_entry', phase='ideas') }}" class="cta">get started</a><br /> or <a href="{{ url('about_ignite') }}">learn more</a>
         {% endif %}
         {% if request.ideation.is_closed and not request.development.days_until == -1  %}
            Ideation is being judged and closed for new submissions; but the development phase will open in {{ request.development.days_until }} days
        {% endif %}
         {% if development.is_open %}
         <a href="{{ url('create_entry', phase='proposals') }}" class="cta">create a proposal</a><br /> or <a href="{{ url('about_ignite') }}">learn more</a>
         {% endif %}
       </div>
    </div>
</div>
<div class="methods">
    <div class="busta columns">
        <ul>
            <li class="col brainstorm box">
                <h3 class="exclaim">Brainstorm</h3>
                <p class="intro">What would <strong>you</strong> do with 1 Gbps? What apps would you create for deeply programmable networks 250x faster than today?</p>
                {% if request.ideation.is_open %}
                <a class="col-foot" href="{{ url('create_entry', phase='ideas') }}">Submit your ideas</a>
                {% else %}
                <a class="col-foot" href="{{ url('entries_all', phase='ideas') }}">See what ideas people came up with</a>
                {% endif %}
            </li>
            <li class="col hack box">
                <h3 class="exclaim">Hack</h3>
                <p class="intro">Meet like-minded collaborators at code sprints, design jams and webinars. Gain access to one of the fastest networks on the planet.</p>
                {% if waffle.switch('show_events') %}
                <a class="col-foot" href="#upcoming_events">Register for an upcoming event</a>
                {% else %}
                <p class="col-foot">Ignite events being announced soon</p>
                {% endif %}
            </li>
            <li class="col compete box">
                <h3 class="exclaim">Compete</h3>
                <p class="intro">Win funding and support to make your app a reality. <strong>$500,000 in prizes</strong> available over three rounds.</p>
<<<<<<< HEAD
                <a class="col-foot" href="{{ url('about_ignite')}}">Applications open September 1</a></p>
=======
                {% if request.development.is_open %}
                    <a class="col-foot" href="{{ url('create_entry', phase='proposals') }}">Submit your proposal</a>
                {% else %}
                    <a class="col-foot" href="{{ url('about_ignite')}}">Applications open August 1</a>
                {% endif %}
>>>>>>> 604fce38
            </li>
        </ul>
    </div>
</div>
{% endblock %}

{% block content %}
<section class="focus_areas columns">
    <h2 class="point">Design and build apps that revolutionize focus areas like these:</h2>
    <ul>
    {% for cat in categories %}
    <li class="box col {{ cat.slug }}">
      <a href="{{ url('entries_for_category', category=cat.slug, phase='ideas') }}"><strong>{{ cat.name }}</strong></a>
    </li>
    {% endfor %}
    </ul>
</section>
{% if ideation.is_open %}
<h2 class="faux_trigger box">Now through August 23rd: let's brainstorm. <strong>$15,000</strong> in prizes.</h2>
{% endif %}
<div class="columns project_data content_columns">
    <div class="dynamic main col box">
        <p class="intro"><strong>What would you do with an Internet without limits?</strong> How can next-generation apps change the world? Share your ideas. You don't need to be a developer or technologist to participate -- at this stage we're just seeking good ideas. All are welcome!</p>
    </div>

    <div class="bonus col box">
        <div class="highlight">
            {% if request.ideation.is_open %}
                    <h2 class="point box-title">What's your big idea?</h2>
            <a class="cta" href="{{ url('create_entry', phase='ideas') }}">Get started</a>
                {% endif %}
                {% if request.ideation.is_closed and not request.development.days_until == -1  %}
                    <p class="intro">Ideation is being judged and closed for new submissions; but the development phase will open in {{ request.development.days_until }} days</p>
                {% endif %}
                {% if request.development.is_open %}
                    <h2 class="point box-title">What's your proposal?</h2>
                    <a class="cta" href="{{ url('create_entry', phase='proposals') }}">Send your proposal!</a>
                {% endif %}
        </div>
    </div>
</div>
<ul class="submissions columns">
    {% for entry in entries %}
    <li class="box col">
        <article>
            <a class="title" href="{{ entry.get_absolute_url() }}">
                <h3 class="title wimper">
                    <div class="frame box">
                        <img src="{{ entry.get_image_src() }}" alt="">
                    </div>
                    {{ entry.title }}
                </h3>
            </a>
            <p>{{ entry.brief_description }}</p>
            <address>{{ created_by(entry, footer=False) }}</address>
        </article>
    </li>
    {% endfor %}
</ul>
<footer>
    <p class="intro">Discover great ideas <a href="{{ url('entries_all', phase='ideas') }}" class="cta do">See all submissions</a></p>
</footer>
{% if waffle.switch('show_blog') and waffle.switch('show_events') %}
<h2 class="faux_trigger box">Latest news and events</h2>
<div class="columns content_columns">
    <div class="col box main">
        <section class="blogs">
            <ol class="hfeed columns">
                {% for blog in blogs %}
                <li class="col box">
                    <article class="hentry">
                        <h2 class="wimper entry-title"><a href="{{ blog.link }}">{{ blog.title }}</a></h2>
                        <footer>
                            <span class="updated"><span class="value-title" title="{{ blog.updated.strftime('%Y-%m-%dT%H:%M:%SZ') }}"></span>{{ blog.updated.strftime('%B %d, %Y') }}</span> by <address class="author hcard"><span class="fn">{{ blog.autor }}</span></address>
                        </footer>
                        <p class="entry-summary">{{ blog.summary|replace("Continue reading →", "") }}</p>
                        <a href="{{ blog.link }}" rel="bookmark">Read more <span>on {{ blog.title }}</span></a>
                    </article>
                </li>
                {% endfor %}
            </ol>
            <footer>
                <p class="intro">Stay up to date <a href="https://blog.mozillaignite.org/" class="cta do">View all posts</a>
            </footer>
        </section>
    </div>
    <div class="bonus col box">
        <div class="events" id="upcoming_events">
            <h2 class="wimper">Upcoming Events</h2>
            <ol>
              {% if event_list.count() %}
              {% for event in event_list %}
              <li>
                <h3 class="wimper">{{ event.name }}</h3>
                <p class="date">
                    <span class="date-part">{{ event.start.strftime('%b') }}<br /> <span class="day">{{ event.start.day }}</span></span>
                    {% if not event.start.day == event.end.day %}
                     to 
                     {% if not event.start.strftime('%b') == event.end.strftime('%b') %}
                     <span  class="date-part">{{ event.end.strftime('%b') }}<br /> 
                    {% endif %}
                     <span class="day">{{ event.end.day }}</span></span>
                     {% endif %}
                </p>
                <p>{{ event.venue.name }} - <a href="{{ event.url }}">register</a></p>
              </li>
              {% endfor%}
              {% else %}
              <li>No upcoming events - please keep an eye on this site or our blog for the latest announcements.</li>
              {% endif %}
            </ol>
        </div>
    </div>
</div>
{% endif %}
{% endblock %}<|MERGE_RESOLUTION|>--- conflicted
+++ resolved
@@ -54,15 +54,11 @@
             <li class="col compete box">
                 <h3 class="exclaim">Compete</h3>
                 <p class="intro">Win funding and support to make your app a reality. <strong>$500,000 in prizes</strong> available over three rounds.</p>
-<<<<<<< HEAD
-                <a class="col-foot" href="{{ url('about_ignite')}}">Applications open September 1</a></p>
-=======
                 {% if request.development.is_open %}
                     <a class="col-foot" href="{{ url('create_entry', phase='proposals') }}">Submit your proposal</a>
                 {% else %}
-                    <a class="col-foot" href="{{ url('about_ignite')}}">Applications open August 1</a>
+                    <a class="col-foot" href="{{ url('about_ignite')}}">Applications open September 1</a>
                 {% endif %}
->>>>>>> 604fce38
             </li>
         </ul>
     </div>
