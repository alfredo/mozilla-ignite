{% extends "second_base.html" %}
{% from "challenges/helpers.html" import created_by with context %}

{% block page_title %}About | {% endblock %}

{% block page_id %}about{% endblock %}

{% block section_class %}content{% endblock %}

{% block header %}
<h1 class="busta"><span class="sweet"><em>Your mission</em></span>Build apps from the future</h1>
{% endblock %}

{% block content %}
<section class="how">
<<<<<<< HEAD
	<h2 class="announce">How does the challenge work?</h2>
=======
	<h2>How does the challenge work?</h2>
>>>>>>> 9aa8fead
	<div class="columns content_columns">
		<div class="main col box">
			<p class="intro">We're making it easy to access teammates, mentorship, and funding for your world-changing app. But don't think of this as merely a competition. This is your change to be a pioneer, to collaborate with cutting edge thinkers and tech, and to catalyze thinking about a radical new horizon.</p>
		</div>
		<div class="bonus col box">
			<div class="highlight">
<<<<<<< HEAD
			<h3 class="point box-title">Think and Do</h3>
=======
			<h3>Think and Do</h3>
>>>>>>> 9aa8fead
			<p>Before the challenge begins, you'll have an opportunity to share your ideas and refine them in a big <a href="{{ url('entries_all') }}">public brainstorm</a>. We're also hosting salons and hack days around the U.S.—so you can meet and plot with friends on an app that will change the world.</p>
			</div>
		</div>
	</div>
	<figure>
    	<figcaption>Fig. One <h3 class="fig_title"><span>The Challenge Process</span></h3></figcaption>
    	<div class="process">
            <section class="rounds ideation">
<<<<<<< HEAD
            <h3 class="wimper">Brainstorming</h3>
            <div class="all">
                <div class="round">
                    <div class="info cf">
=======
            <h3>Brainstorming</h3>
            <div class="all">
                <div class="round">
                    <div class="info">
>>>>>>> 9aa8fead
                        <strong>Public brainstorm</strong>
                        <span class="ribbon">$15k in awards</span>
                    </div>
                    <em  class="date">April 1 to May 16</em>
                </div>
            </div>
            </section>
            <section class="rounds development">
<<<<<<< HEAD
            <h3 class="wimper">Development Challenge</h3>
=======
            <h3>Development Challenge</h3>
>>>>>>> 9aa8fead
            <div class="application">
                <span class="sweet"><em>Initial application</em></span>
                May 23 - 30
                <div class="small_print">
                    <h4>When else can I apply?</h4>
                    <p>You can compete in any single round, or you can compete in all three. To enter, assemble your team and fill out a written application at least two weeks before a round starts.</p>
                </div>
            </div>
            <div class="all"> 
                <div class="round">
<<<<<<< HEAD
                    <div class="info cf">
=======
                    <div class="info">
>>>>>>> 9aa8fead
                        <strong>Development round <em>1</em></strong>
                        <span class="ribbon">$85k in funding</span>
                    </div>
                    <em class="date">June 13 - July 11</em>
                </div>
                <div class="round">
<<<<<<< HEAD
                    <div class="info cf">
=======
                    <div class="info">
>>>>>>> 9aa8fead
                        <strong>Development round <em>2</em></strong>
                        <span class="ribbon">$150k in funding</span>
                    </div>
                    <em class="date">July 25 - Sept 12</em>
                </div>
                <div class="round">
<<<<<<< HEAD
                    <div class="info cf">
=======
                    <div class="info">
>>>>>>> 9aa8fead
                        <strong>Development round <em>3</em></strong>
                        <span class="ribbon">$250k in funding</span>
                    </div>
                    <em class="date">Sept 26 - Jan 9</em>
                </div>
            </div>
            </section>
        </div>
	</figure>
	<div class="banner">
		Got a great idea? <a class="cta" href="{{ url('create_entry') }}">Get started</a> Everyone's welcome!
	</div>
<<<<<<< HEAD
    <div class="questions">
		<h3 class="wimper">Brainstorming</h3>
		<div class="columns">
			<div class="box col">
				<h4 class="wimper">What is the Public Brainstorm?</h4>
				<p>The Public Brainstorm is an opportunity for everyone interested in imagining how web apps running on next-generation networks (internet) can improve people’s everyday lives.</p>
				<p>Anyone is welcome to submit ideas on how to make people happier, or healthier, or more well-informed using a 1 Gigabit per second smart network. </p>
				<p>Submissions are eligible for the following prizes:</p>
				<ul>
					<li>$4000, 2x $3000,</li> 
					<li>$2000, 3x $1000,</li>
					<li>10x Notable Idea Awards,</li>
					<li>10x People's Choice Awards</li>
				</ul>
			</div>
			<div class="box col">
				<h4 class="wimper">What is the purpose of the Brainstorm?</h4>
				<p>The Brainstorm will help us all understand the possibility space and identify potential teams and participants.</p>
				<p>This Brainstorm will bring together app developers, university researchers, industry experts, start-ups and visionaries. By uniting people from such different perspectives we hope to get a wide range of ideas from varying areas of expertise.</p>
				<p>It's not necessary for Development Challenge teams to participate in the Brainstorm, but we do encourage dev teams to join in and refine their ideas.</p> 
				<p>Similarly,you don’t need to be a developer in order to submit an idea into the brainstorm. All you need is a great idea that leverages smart 1Gbps networks. In fact, you may well want to submit a Brainstorm idea in order to attract a team who wants to bring it to life within the Development Challenge.</p>
				<p>Everyone is welcome.</p>
			</div>
			<div class="box col">
				<h4 class="wimper">Brainstorm submission requirements</h4>
				<p>All submissions must make use of the next generation network capabilities (1Gbps smart networks) and create broad public benefit in one of the following areas:</p>
				<ul>
					<li>Health IT</li>
					<li>Education</li>
					<li>Clean Energy &amp; Transportation</li>
					<li>Advanced Manufacturing</li>
					<li>Emergency Preparedness and Public Safety</li>
					<li>Workforce Technologies</li>
					<li>Advanced Manufacturing</li>
				</ul>
				<p>Submissions will be judged by a panel of judges. Top rated ideas that best fit the criteria, are clearly articulated, and provide considerable public benefit impact will be awarded prizes and recognition.</p>
			</div>
		</div>
		<h3 class="wimper">Not familiar with 1Gbps smart networks? Here are some examples to help you understand their potential</h3>
		<div class="columns">
			<div class="box col">
				<h4 class="wimper">Example 1</h4>
				<p>A world-renowned doctor is able to remotely conference about an enormously detailed 3D medical file in high detail with colleagues across the country. Each of the conference members can view the changing high definition view and zoom of image being driven by one member in the conference. At the same time, they are able to have a video conference and discuss what they see.  This technology allows a remote group of experts to conference on the most difficult cases, through each person navigating very large files with no delay for the group allowing a new level of insight to be provided.</p>
			</div>
			<div class="box col">
				<h4 class="wimper">Example 2</h4>
				<p>A national emergency strikes suddenly and unexpectedly. First responders need a secure communication channel, with no possibility of a man-in-the-middle attack. To enable the more secure communications possible, dispatchers take a slice of the network and create a private VLAN. All the police on the scene are able to communicate sensitive details with confidence through this secure direct link.</p>
			</div>
			<div class="box col">
				<h4 class="wimper">Example 3</h4>
				<p>An entrepreneur has a massive data set about the performance of her product during field test. She has terabytes and terabytes of physics and sensor data, and needs to simulate and analyze the field test many times. She queues an app that borrows processing power from others on the network and gains access to a temporary “render farm.” Using these networked computing resources, she can distribute the computing load and come to conclusions much faster..</p>
			</div>
		</div>
    </div>
=======
	<h3>Brainstorming</h3>
	<div class="columns">
		<div class="box col">
			<h4>What is the Public Brainstorm?</h4>
			<p>The Public Brainstorm is an opportunity for everyone interested in imagining how web apps running on next-generation networks (internet) can improve people’s everyday lives.</p>
			<p>Anyone is welcome to submit ideas on how to make people happier, or healthier, or more well-informed using a 1 Gigabit per second smart network. </p>
			<p>Submissions are eligible for the following prizes:</p>
			<ul>
				<li>$4000, 2x $3000,</li> 
				<li>$2000, 3x $1000,</li>
				<li>10x Notable Idea Awards,</li>
				<li>10x People's Choice Awards</li>
			</ul>
		</div>
		<div class="box col">
			<h4>What is the purpose of the Brainstorm?</h4>
			<p>The Brainstorm will help us all understand the possibility space and identify potential teams and participants.</p>
			<p>This Brainstorm will bring together app developers, university researchers, industry experts, start-ups and visionaries. By uniting people from such different perspectives we hope to get a wide range of ideas from varying areas of expertise.</p>
			<p>It's not necessary for Development Challenge teams to participate in the Brainstorm, but we do encourage dev teams to join in and refine their ideas.</p> 
			<p>Similarly,you don’t need to be a developer in order to submit an idea into the brainstorm. All you need is a great idea that leverages smart 1Gbps networks. In fact, you may well want to submit a Brainstorm idea in order to attract a team who wants to bring it to life within the Development Challenge.</p>
			<p>Everyone is welcome.</p>
		</div>
		<div class="box col">
			<h4>Brainstorm submission requirements</h4>
			<p>All submissions must make use of the next generation network capabilities (1Gbps smart networks) and create broad public benefit in one of the following areas:</p>
			<ul>
				<li>Health IT</li>
				<li>Education</li>
				<li>Clean Energy &amp; Transportation</li>
				<li>Advanced Manufacturing</li>
				<li>Emergency Preparedness and Public Safety</li>
				<li>Workforce Technologies</li>
				<li>Advanced Manufacturing</li>
			</ul>
			<p>Submissions will be judged by a panel of judges. Top rated ideas that best fit the criteria, are clearly articulated, and provide considerable public benefit impact will be awarded prizes and recognition.</p>
		</div>
	</div>
	<h3>Not familiar with 1Gbps smart networks? Here are some examples to help you understand their potential</h3>
	<div class="columns">
		<div class="box col">
			<h4>Example 1</h4>
			<p>A world-renowned doctor is able to remotely conference about an enormously detailed 3D medical file in high detail with colleagues across the country. Each of the conference members can view the changing high definition view and zoom of image being driven by one member in the conference. At the same time, they are able to have a video conference and discuss what they see.  This technology allows a remote group of experts to conference on the most difficult cases, through each person navigating very large files with no delay for the group allowing a new level of insight to be provided.</p>
		</div>
		<div class="box col">
			<h4>Example 2</h4>
			<p>A national emergency strikes suddenly and unexpectedly. First responders need a secure communication channel, with no possibility of a man-in-the-middle attack. To enable the more secure communications possible, dispatchers take a slice of the network and create a private VLAN. All the police on the scene are able to communicate sensitive details with confidence through this secure direct link.</p>
		</div>
		<div class="box col">
			<h4>Example 3</h4>
			<p>An entrepreneur has a massive data set about the performance of her product during field test. She has terabytes and terabytes of physics and sensor data, and needs to simulate and analyze the field test many times. She queues an app that borrows processing power from others on the network and gains access to a temporary “render farm.” Using these networked computing resources, she can distribute the computing load and come to conclusions much faster..</p>
		</div>
	</div>
>>>>>>> 9aa8fead
</section>
<section class="what">
	<h2>What becomes possible?</h2>
	<div class="content_columns columns">
		<div class="main col box">
			<p class="intro">Chattanooga has a gig. Kansas City's getting a gig. That's right: 1 gigabit per second, up and down. That's over 100 times faster than most people's current internet connections.</p>
			<figure>
    			<figcaption>Fig. Two <h3 class="fig_title"><span>The Sweet Spot</span></h3></figcaption>
    		    <img src="{{ MEDIA_URL }}/ignite/img/infographics/sweet-spot.png" width="600" height="410" alt="A diagram showing how we believe Ignite will be the perfect mix of the network, HTML5 and civic innovators" />
            </figure>
			<div class="columns equal">
				<div class="col box">
					<h3 class="wimper">But what do you do with a 1 Gbps connection?</h3>
					<p>How can developers take advantage of that level of bandwidth, along with the smart networking capabilities that be built into the networks of the future? That is the question the Ignite Apps Challenge poses to developers, designers and civic innovation thinkers.</p>
				</div>
				<div class="col box">
					<h3 class="wimper">There's a world of opportunity here...</h3>
					<p>So we are building a community to explore the possibilities of a gigabit apps, and create public benefit in areas like health IT, education, clean energy, and more.<p>
				</div>
			</div>
		</div>
		<div class="col box bonus">
			<div class="highlight">
				<h3 class="box-title point">What would you build?</h3>
				<p>Networks are getting faster and more programmable. Browsers are becoming incredibly powerful. We're more connectied than ever. What will you build?</p>
				<a href="{{ url('create_entry') }}" class="cta">Get started</a>
			</div>
			<div class="highlight">
				<h3 class="box-title point">How can I get involved?</h3>
				<ul>
					<li>Join our <a href="https://lists.mozilla.org/listinfo/community-ignite">community discussion list</a>. Attend an <a href="resources.html#labs">instructional webcast</a>, or an in-person hackfest with other forward-thinking developers.</li>
					<li>Through April, <a href="{{ url('create_entry') }}" class="cta">share your ideas for tomorrow's apps</a> in a group brainstorm.</li>
					<li>Starting in May, <strong>apply to build your app on GENI</strong>, a fast experimental network. We're offering a total of $500k in funding, so you can get your app built, fast.</li>
				</ul>
			</div>
		</div>
	</div>
</section>
<section class="judging">
	<h2>How will apps be judged?</h2>
	<div class="content_columns columns">
		<div class="main col box">
			<p class="intro">At the end of each round, you’ll log on and pitch your app to a <a href="{{ url('our_judges') }}">panel of esteemed judges</a>. They’ll have the opportunity to ask questions, along with anyone in attendance (like the rest of the Ignite Apps Challenge, these pitch sessions are open to all).</p>
			<p class="intro">At each round, the stakes get higher—the judges will be looking for more polished apps, and giving away increasingly higher amounts of money.</p>
			<p class="intro">With your help, we will prototype ways that the next generation of networks can drive urban renewal, innovation, and public benefit—and shape the future of the Internet as a public resource and force for good.</p>
		</div>
		<div class="bonus col box">
			<div class="highlight">
				<h3 class="point box-title">Measuring success</h3>
				<p>Check out the <a href="#">judging scorecard</a> to see how the apps will be judged.</p>
			</div>
		</div>
	</div>
</section>
<section class="build">
	<h2>What Kind of Apps Can I Build?</h2>
	<p class="intro">You can make something small and novel, or big and revolutionary. The challenge is open for apps that leverage gigabit smart networks for innovation in:</p>
	<div class="columns equal">
		<div class="col box" id="public-safety">
			<h3 class="wimper">Emergency Preparedness and Public Safety</h3>
			<p>Emergency preparedness and public safety are being revolutionized at nearly every stage by advanced information and communication technologies. Widespread sensor networks and sophisticated real-time analysis allow early detection of events ranging from severe weather and natural disasters to national security threats. Advanced simulations and predictive modeling allow sophisticated preparation as well as training for events before they occur by emergency first responders to every member of the public. Two-way flows of real-time data from diverse sources (e.g. cell phones, GPS, sensors) combined with computational models and communication technologies can provide detailed situational awareness and coordination of actions during an emergency.</p>
			<a href="{{ url('create_entry') }}" class="cta">Share an idea</a>
		</div>
		<div class="col box" id="education">
			<h3 class="wimper">Education and Workforce Technologies</h3>
			<p>Telepresence can take students across the world to experience archeological dig sites, distant classrooms, or foreign cultures. Medical students, surgical residents or world experts can keep their skills sharp with advanced virtual surgeries, allowing them to practice on patient-specific, real image based models with accurate tissue movement and haptic feedback, simulating the nuances of real life surgery. Workers can expand skillsets through professional development courses and workforce training in areas such as advanced manufacturing or product development using modeling and simulation, accessing computing resources and data analysis tools that real workers use on the job for the actual jobs they hope to obtain.</p>
			<a href="{{ url('create_entry') }}" class="cta">Share an idea</a>
		</div>
	</div>
	<div class="columns equal">
		<div class="col box" id="health-it">
			<h3 class="wimper">Health Information Technologies</h3>
			<p>Sliceable, programmable networks could provide high levels of privacy and security for health data. In-home sensor systems and real-time analysis of data might lead to early detection of conditions such as cognitive impairment or increased likelihood of falling to allow early intervention and even preemption of adverse health outcomes. Telemedicine will allow easy, efficient communication between patients and their caregivers and increased access to high quality health information from diverse sources in cheaper and more efficient ways. Rapid exchange of large amounts of medical data with high-resolution collaborative tools will enable the efficient exchange of ideas and knowledge between medical experts on the care team. Platforms for interoperable data exchange will allow “big data” in health from diverse sources to be pulled together and analyzed along with current knowledge and best practices to create a learning health system that provides customized, real-time decision support for all members of the care team when and where it is needed.</p>
			<a href="{{ url('create_entry') }}" class="cta">Share an idea</a>
		</div>
		<div class="col box" id="clean-energy">
			<h3 class="wimper">Clean Energy, including Advanced Vechile Technologies</h3>
			<p>Sustainable living, ranging from smart grids with high temporal and spatial
control of energy as well as intelligent homes, buildings, and
transportation systems, even to prevention of unnecessary energy use.
Advanced battery systems and increasing diversity and demands of different
energy creation and storage systems need much smarter systems of control.
The security of our energy systems is also a big issue that some of the GENI
technologies like isolated network slices could dramatically transform.</p>
			<a href="{{ url('create_entry') }}" class="cta">Share an idea</a>
		</div>
	</div>
	<div class="columns equal">
		<div class="col box" id="advanced-manufacturing">
			<h3 class="wimper">Advanced Manufacturing</h3>
			<p>Simulation as well as computational design processes and sharing of data,
knowledge, tools, and expertise.  Many of these models and simulations
require powerful supercomputing resources for product development and firms
need access to these resources to be competitive both locally as well as
globally.  Thus, high bandwidth, interactive computing systems are essential
to the future of manufacturing in this country.</p>
			<a href="{{ url('create_entry') }}" class="cta">Share an idea</a>
		</div>
		<div class="col box">
			<div class="highlight">
				<h3 class="box-title point">Choosing a Category</h3>
				<p>If your app doesn’t fall squarely in one category, pick the one that most accurately describes the public benefit you want to create. So, for example, no games for games' sake—but an educational or workforce development game would be welcome.</p>
			</div>
		</div>
	</div>
</section>
<section class="tech">
	<h2>What technologies should I use?</h2>
	<div class="content_columns columns">
		<div class="col main box">
			<p class="intro">On the network side, plan to build your app on <a href="http://www.geni.net/">GENI</a>—a fast, programmable, sliceable network sandbox. With GENI, you have a lot of flexibility, and opportunities to test your gigabit app in the lab or <a href="resources.html#field">in the field</a>. Learn more about <a href="resource.html">getting started with GENI here</a>.</p>

			<p>You can build an app the old fashioned way, using TCP/IP and a client-server model. Or you can experiment with custom protocols, OpenFlow routing, and lots of other future networking technologies. It’s up to you.

			<p>On the client side, you can use any technologies you want, but we ask that you favor open source and open standards. And no proprietary runtimes—i.e., no Flash or iOS apps.</p>
			<div class="columns equal">
				<div class="col box">
					<h3 class="wimper">Browser Technologies</h3>
					<p>Where possible, your apps should run in a browser or web runtime. We highly encourage you to explore edge web technologies, like <a href="https://developer.mozilla.org/en/HTML/HTML5">HTML5</a>, <a href="http://www.webrtc.org/">WebRTC</a>, <a href="https://developer.mozilla.org/en/WebGL">WebGL</a>, <a href="http://www.khronos.org/webcl/">WebCL</a>, <a href="https://developer.mozilla.org/en/WebSockets">Websockets</a>, and more.<p>
				</div>
				<div class="col box">
					<h3 class="wimper">Web as Platform</h3>
					<p>We think that the deeply connected future needs a common, freely implementable, consensus-based development platform. And even as the role of the browser changes—and the distinction between local and remote code begins to blur—we think the web will be the best and most universal platform to build apps from the future.</p>
				</div>
			</div>
			<figure>
				<figcaption>Fig. Three <h3 class="fig_title"><span>The GENI Network</span></h3></figcaption>
		    	<img src="{{ MEDIA_URL }}/ignite/img/infographics/geni.png" width="601" height="560" alt="Diagram explaining how Geni provides their network either by direct contact to one of their racks or point to point via their backbone and commodity internet" />
			</figure>
		</div>
		<div class="col box bonus">
			<div class="highlight">
				<h3 class="box-title point">Is this just about network speed?</h3>
				<p>Sure, gigabit networks are cool. But they’re not the whole story—we’re thinking much bigger.</p>
				<p>We’re asking developers to suspend their assumptions about today’s internet. Imagine there are no limits on how fast information can travel; that processor speed is never a bottleneck; and that your network adapts to your app, instead of the other way around.</p>
				<p>Imagine that you’re able to place both processing and data transport wherever you want on the network. You can dynamically provision and program routers along the middle of the network, as if the network itself were a giant LAN.</p>	
				<p>We’re more interconnected than ever before, with smartphones, computers, appliances, and other devices. With a 1Gbps smart grid like the one in Chattanooga, you can turn a whole city into a giant supercomputer.</p> 
				<p>So, how can we re-wire our communities and make people’s lives better? What kinds of impossible apps are made possible?</p>
				<p>By partnering with GENI, we’re able to build and test some of these far out ideas. In this challenge, we’ll spend some time in the future—and explore how to make the Internet an even more powerful public resource.</p>
				<a href="{{ url('create_entry') }}" class="cta">Share an idea</a>
			</div>
		</div>
	</div>
</section>
<section class="questions">
<<<<<<< HEAD
	<h2>Frequently asked questions</h2>
	<ul class="faq">
		<li>
			<h3 class="wimper">What is US Ignite?</h3>
=======
	<h2>Frequnetly asked questions</h2>
	<div class="columns equal">
		<div class="col box">
			<h3>What is US Ignite?</h3>
>>>>>>> 9aa8fead
			<p>US Ignite seeks to develop applications and services for ultra-fast broadband networks. It will foster the creation of novel applications and digital experiences that have the potential to transform areas of national priority such as healthcare, education and job skills training, public safety, energy, and advanced manufacturing. Read more at the <a href="http://us-ignite.org/">US Ignite website.</a></p>
		</li>
		<li>
			<h3 class="wimper">Who should enter? Do I need to be a US citizen to compete?</h3>
			<p>For web developers, university researchers, start-ups and visionaries, this is a great opportunity to build an app from the future—and get your work noticed. It's also a good way to pursue experimentation without investing a lot of time in a complex funding application.</p>
			<p>Anyone can compete in the ideas challenge and the development challenge. However, as this is a federally-funded initiative, each team must designate a fiscal agent who will accept awards on the team's behalf. Only U.S.-incorporated organizations and citizens can accept awards.</p>
			<p>Practically, this means that teams can have members from all over the world—but must also have at least one team member, or a host, in the United States.</p>
		</li>
		<li>
			<h3 class="wimper">Do I need to compete in the brainstorm in order to compete in the development challenge?</h3>
			<p>No—anyone can compete in the development challenge. The brainstorm is not a prerequisite. That said, the brainstorm is an excellent way to discover, synthesize, and refine thinking around "apps from the future." And through the brainstorm, you may find like-minded people to join your team and compete in the development challenge.</p>
		</li>
		<li>
			<h3 class="wimper">Why are you running three rounds of development?</h3>
			<p>Rather than a winner-takes-all approach, the Mozilla Ignite apps challenge uses an "iterative funding" process. Over three rounds, the challenge jury will meet and award teams for the progress and promise they show. This way, teams with crazy ambitious ideas can compete side-by-side with smaller experiments.</p>
		</li>
		<li>
			<h3 class="wimper">How much money can I earn?</h3>
			<p><strong>ADD MINIMUMS. </strong>The awards recognize your progress and achievements, and are meant to give you a launching pad for your work. (Of course, you could develop an app, take the money, and walk between rounds. But we hope you’re as excited about the future as we are, and want to keep building.)</p>
			<p>Another benefit of this approach is that the community will up its game as more and more interesting apps emerge. Teams will develop their apps in public, in real-time. They'll be required to blog regularly and commit their code to public repositories so they can get help, advice, and contributions from the community.</p>
		</li>
		<li>
			<h3 class="wimper">Do I keep my intellectual property?</h3>
			<p>Absolutely.</p>
			<p>We hope that some of the apps developed in this challenge will someday grow up and become commercially viable. And we want to encourage entrepreneurial exploration at the edges of the network. If you develop something awesome in this challenge, it's yours to go monetize (or not).</p>
			<p>That said, another objective of this challenge is to build an open development community around GENI, the open web, and other open technologies. And we think that open source is one of the most powerful ways to do that. So all competing apps must publish their code under a <strong>suitably open license</strong>. Check the official rules for more details.</p>
		</li>
		<li>
			<h3 class="wimper">Why is Mozilla doing this?</h3>
			<p>Mozilla's mission is to shape future of Internet as public resource—offering choice, transparency, and control to developers and users. By working with researchers, developers, and businesspeople, we can drive innovation that benefits people in their everyday lives—and that keeps the internet open and competitive.</p>
		</li>
		<li>
			<h3 class="wimper">Are there rules?</h3>
			<p>Yep, check out the full legal rules <a href="rules.html">here</a>.</p>
		</li>
	</ul>
</section>
{% endblock %}<|MERGE_RESOLUTION|>--- conflicted
+++ resolved
@@ -13,22 +13,14 @@
 
 {% block content %}
 <section class="how">
-<<<<<<< HEAD
 	<h2 class="announce">How does the challenge work?</h2>
-=======
-	<h2>How does the challenge work?</h2>
->>>>>>> 9aa8fead
 	<div class="columns content_columns">
 		<div class="main col box">
 			<p class="intro">We're making it easy to access teammates, mentorship, and funding for your world-changing app. But don't think of this as merely a competition. This is your change to be a pioneer, to collaborate with cutting edge thinkers and tech, and to catalyze thinking about a radical new horizon.</p>
 		</div>
 		<div class="bonus col box">
 			<div class="highlight">
-<<<<<<< HEAD
 			<h3 class="point box-title">Think and Do</h3>
-=======
-			<h3>Think and Do</h3>
->>>>>>> 9aa8fead
 			<p>Before the challenge begins, you'll have an opportunity to share your ideas and refine them in a big <a href="{{ url('entries_all') }}">public brainstorm</a>. We're also hosting salons and hack days around the U.S.—so you can meet and plot with friends on an app that will change the world.</p>
 			</div>
 		</div>
@@ -37,17 +29,14 @@
     	<figcaption>Fig. One <h3 class="fig_title"><span>The Challenge Process</span></h3></figcaption>
     	<div class="process">
             <section class="rounds ideation">
-<<<<<<< HEAD
             <h3 class="wimper">Brainstorming</h3>
             <div class="all">
                 <div class="round">
                     <div class="info cf">
-=======
             <h3>Brainstorming</h3>
             <div class="all">
                 <div class="round">
                     <div class="info">
->>>>>>> 9aa8fead
                         <strong>Public brainstorm</strong>
                         <span class="ribbon">$15k in awards</span>
                     </div>
@@ -56,11 +45,7 @@
             </div>
             </section>
             <section class="rounds development">
-<<<<<<< HEAD
             <h3 class="wimper">Development Challenge</h3>
-=======
-            <h3>Development Challenge</h3>
->>>>>>> 9aa8fead
             <div class="application">
                 <span class="sweet"><em>Initial application</em></span>
                 May 23 - 30
@@ -71,33 +56,21 @@
             </div>
             <div class="all"> 
                 <div class="round">
-<<<<<<< HEAD
                     <div class="info cf">
-=======
-                    <div class="info">
->>>>>>> 9aa8fead
                         <strong>Development round <em>1</em></strong>
                         <span class="ribbon">$85k in funding</span>
                     </div>
                     <em class="date">June 13 - July 11</em>
                 </div>
                 <div class="round">
-<<<<<<< HEAD
                     <div class="info cf">
-=======
-                    <div class="info">
->>>>>>> 9aa8fead
                         <strong>Development round <em>2</em></strong>
                         <span class="ribbon">$150k in funding</span>
                     </div>
                     <em class="date">July 25 - Sept 12</em>
                 </div>
                 <div class="round">
-<<<<<<< HEAD
                     <div class="info cf">
-=======
-                    <div class="info">
->>>>>>> 9aa8fead
                         <strong>Development round <em>3</em></strong>
                         <span class="ribbon">$250k in funding</span>
                     </div>
@@ -110,7 +83,6 @@
 	<div class="banner">
 		Got a great idea? <a class="cta" href="{{ url('create_entry') }}">Get started</a> Everyone's welcome!
 	</div>
-<<<<<<< HEAD
     <div class="questions">
 		<h3 class="wimper">Brainstorming</h3>
 		<div class="columns">
@@ -165,60 +137,6 @@
 			</div>
 		</div>
     </div>
-=======
-	<h3>Brainstorming</h3>
-	<div class="columns">
-		<div class="box col">
-			<h4>What is the Public Brainstorm?</h4>
-			<p>The Public Brainstorm is an opportunity for everyone interested in imagining how web apps running on next-generation networks (internet) can improve people’s everyday lives.</p>
-			<p>Anyone is welcome to submit ideas on how to make people happier, or healthier, or more well-informed using a 1 Gigabit per second smart network. </p>
-			<p>Submissions are eligible for the following prizes:</p>
-			<ul>
-				<li>$4000, 2x $3000,</li> 
-				<li>$2000, 3x $1000,</li>
-				<li>10x Notable Idea Awards,</li>
-				<li>10x People's Choice Awards</li>
-			</ul>
-		</div>
-		<div class="box col">
-			<h4>What is the purpose of the Brainstorm?</h4>
-			<p>The Brainstorm will help us all understand the possibility space and identify potential teams and participants.</p>
-			<p>This Brainstorm will bring together app developers, university researchers, industry experts, start-ups and visionaries. By uniting people from such different perspectives we hope to get a wide range of ideas from varying areas of expertise.</p>
-			<p>It's not necessary for Development Challenge teams to participate in the Brainstorm, but we do encourage dev teams to join in and refine their ideas.</p> 
-			<p>Similarly,you don’t need to be a developer in order to submit an idea into the brainstorm. All you need is a great idea that leverages smart 1Gbps networks. In fact, you may well want to submit a Brainstorm idea in order to attract a team who wants to bring it to life within the Development Challenge.</p>
-			<p>Everyone is welcome.</p>
-		</div>
-		<div class="box col">
-			<h4>Brainstorm submission requirements</h4>
-			<p>All submissions must make use of the next generation network capabilities (1Gbps smart networks) and create broad public benefit in one of the following areas:</p>
-			<ul>
-				<li>Health IT</li>
-				<li>Education</li>
-				<li>Clean Energy &amp; Transportation</li>
-				<li>Advanced Manufacturing</li>
-				<li>Emergency Preparedness and Public Safety</li>
-				<li>Workforce Technologies</li>
-				<li>Advanced Manufacturing</li>
-			</ul>
-			<p>Submissions will be judged by a panel of judges. Top rated ideas that best fit the criteria, are clearly articulated, and provide considerable public benefit impact will be awarded prizes and recognition.</p>
-		</div>
-	</div>
-	<h3>Not familiar with 1Gbps smart networks? Here are some examples to help you understand their potential</h3>
-	<div class="columns">
-		<div class="box col">
-			<h4>Example 1</h4>
-			<p>A world-renowned doctor is able to remotely conference about an enormously detailed 3D medical file in high detail with colleagues across the country. Each of the conference members can view the changing high definition view and zoom of image being driven by one member in the conference. At the same time, they are able to have a video conference and discuss what they see.  This technology allows a remote group of experts to conference on the most difficult cases, through each person navigating very large files with no delay for the group allowing a new level of insight to be provided.</p>
-		</div>
-		<div class="box col">
-			<h4>Example 2</h4>
-			<p>A national emergency strikes suddenly and unexpectedly. First responders need a secure communication channel, with no possibility of a man-in-the-middle attack. To enable the more secure communications possible, dispatchers take a slice of the network and create a private VLAN. All the police on the scene are able to communicate sensitive details with confidence through this secure direct link.</p>
-		</div>
-		<div class="box col">
-			<h4>Example 3</h4>
-			<p>An entrepreneur has a massive data set about the performance of her product during field test. She has terabytes and terabytes of physics and sensor data, and needs to simulate and analyze the field test many times. She queues an app that borrows processing power from others on the network and gains access to a temporary “render farm.” Using these networked computing resources, she can distribute the computing load and come to conclusions much faster..</p>
-		</div>
-	</div>
->>>>>>> 9aa8fead
 </section>
 <section class="what">
 	<h2>What becomes possible?</h2>
@@ -364,17 +282,10 @@
 	</div>
 </section>
 <section class="questions">
-<<<<<<< HEAD
 	<h2>Frequently asked questions</h2>
 	<ul class="faq">
 		<li>
 			<h3 class="wimper">What is US Ignite?</h3>
-=======
-	<h2>Frequnetly asked questions</h2>
-	<div class="columns equal">
-		<div class="col box">
-			<h3>What is US Ignite?</h3>
->>>>>>> 9aa8fead
 			<p>US Ignite seeks to develop applications and services for ultra-fast broadband networks. It will foster the creation of novel applications and digital experiences that have the potential to transform areas of national priority such as healthcare, education and job skills training, public safety, energy, and advanced manufacturing. Read more at the <a href="http://us-ignite.org/">US Ignite website.</a></p>
 		</li>
 		<li>
