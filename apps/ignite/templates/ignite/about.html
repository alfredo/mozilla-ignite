--- conflicted
+++ resolved
@@ -91,19 +91,13 @@
 	</figure>
 	<div class="columns content_columns">
 		<div class="col main box">
-<<<<<<< HEAD
-			<p class="intro">The Brainstorm round wrapped on August 23rd. We received over 300 submissions — <a href="{{ url('entries_all', phase='ideas') }}">check out the ideas</a>.</p>
-            <p class="intro">We're now entering the Development rounds, where challenge participants compete for money and support to make their gigabit apps a reality.</p>
-            <p class="intro">We're offering $485k in awards over three rounds. Over the course of each round, participants will sprint on their apps and present progress to our panel of judges. At the end of each round, the judges will deliberate and award the prize money among the teams participating.</p>
-            <p class="intro">You can participate in as many rounds as you like. Learn more about how the Development rounds work further down this page.</p>
-            <p class="intro">The first round begins on October 4th. To participate in this round, we must receive your application by September 28th.</p>
-=======
 			<p class="intro">The Brainstorm Round wrapped on August 23rd. We received over 300 ideas for gigabit apps and services  — <a href="{{ url('entries_all', phase='ideas') }}">check out the ideas</a>, or <a href="https://blog.mozillaignite.org/2012/09/ideation-winners/">see the winning entries here</a>. We awarded $15,000 in prizes in all.</p>
             <p class="intro">Now it's time to build. We're currently in the Development Phase of the challenge, where participants apply for money and support to make their gigabit apps a reality. We're offering an additional $485,000 in awards over three rounds.</p>
             <p class="intro">Over the course of each round, participants will sprint on their apps and present progress to our panel of judges. At the end of each round, the judges will deliberate and split the prize money among the teams participating.</p>
+            {% if development.is_open %}
 			<p class="intro">You can join in the challenge at any time. You are eligible to win an award in all three development rounds, so please <a href="{{ url('create_entry', phase='apps') }}">submit your application</a> as soon as possible.</p>
-			<p class="intro">Once you submit your application, you can continue to refine it and add more supporting resources. At the end of each Development Round, we'll reach out and schedule a time for you to pitch to the panel of judges. <a href="{{ url('create_entry', phase='apps') }}">Apply now!</a></p>
->>>>>>> c0fa3e30
+            {% endif %}
+			<p class="intro">Once you submit your application, you can continue to refine it and add more supporting resources. At the end of each Development Round, we'll reach out and schedule a time for you to pitch to the panel of judges. {% if development.is_open %}<a href="{{ url('create_entry', phase='apps') }}">Apply now!</a>{% endif %}</p>
 		</div>
 		<div class="col bonux box">
 			<div class="highlight">
@@ -115,14 +109,7 @@
                     {% if request.development.is_open %}
                        <li><strong><a href="{{ url('create_entry', phase='apps') }}">Submit your application</a>.</strong> What’s your gigabit dream app?</li>
                     {% endif %}
-<<<<<<< HEAD
-                    {% if request.development.has_started %}
-                    <li><strong><a href="{{ url('entries_all', phase='apps') }}">Check out</a></strong> applications that have been submitted, ask questions and join the conversation.</li>
-                    {% endif %}
-					<li><strong><a href="{{ url('entries_all', phase='ideas') }}">Check out</a></strong> ideas that have been submitted, ask questions and join the conversation.</li>
-=======
 					<li><strong><a href="{{ url('entries_all', phase='ideas') }}">Explore</a></strong> ideas and concepts from the community, ask questions and join the conversation.</li>
->>>>>>> c0fa3e30
 					<li><strong>Attend</strong> an upcoming event, from instructional webcasts to in-person hackfests.</li>
 					<li><strong>Stay in touch.</strong> Follow <a href="https://twitter.com/#!/mozillaignite">Mozilla Ignite</a> on Twitter or join our <a href="https://lists.mozilla.org/listinfo/community-ignite">community discussion list</a>.</li>
 					<li><strong>Volunteer</strong> to become a mentor or evangelist.</li>
