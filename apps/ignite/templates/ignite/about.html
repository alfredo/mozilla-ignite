--- conflicted
+++ resolved
@@ -91,11 +91,7 @@
 			<div class="highlight">
 				<h3 class="point box-title">Get Involved</h3>
 				<ul>
-<<<<<<< HEAD
 					<li><strong><a href="{{ url('create_entry', phase='ideas') }}">Submit your ideas</a>.</strong> What’s your gigabit dream app?</li>
-=======
-				         <li><strong><a href="{{ url('create_entry', phase='ideas') }}">Submit your ideas</a>.</strong> What’s your gigabit dream app?</li>
->>>>>>> e18789bd
 					<li><strong><a href="{{ url('entries_all', phase='ideas') }}">Check out</a></strong> ideas that have been submitted, ask questions and join the conversation.</li>
 					<li><strong>Attend</strong> an upcoming event, from instructional webcasts to in-person hackfests.</li>
 					<li><strong>Stay in touch.</strong> Follow <a href="https://twitter.com/#!/mozillaignite">Mozilla Ignite</a> on Twitter or join our <a href="https://lists.mozilla.org/listinfo/community-ignite">community discussion list</a>.</li>
