--- conflicted
+++ resolved
@@ -345,10 +345,8 @@
 
 GRAVATAR_URL = 'https://secure.gravatar.com/avatar/'
 
-<<<<<<< HEAD
 SITE_FEED_URLS = {
-    'splash': 'http://www.ross-eats.co.uk/feed/',
-}
-=======
-JUDGES_PER_SUBMISSION = 2
->>>>>>> a297bc8a
+    'splash': 'https://mozillaignite.org/blog/feed',
+}
+
+JUDGES_PER_SUBMISSION = 2