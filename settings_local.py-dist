--- conflicted
+++ resolved
@@ -44,7 +44,6 @@
 # Should be False on a production box
 DEBUG = TEMPLATE_DEBUG = True
 
-<<<<<<< HEAD
 SECRET_KEY = ''
 
 # Install memcache and remove this to make djangobrowser id
@@ -59,12 +58,6 @@
 # Browser ID performs the assertion with this url e.g. http://localhost:8000
 SITE_URL = 'https://local.mozillaignite.org'
 
-=======
-# BrowserID stuff #
-## Change this to the URL that you're running the app under - for browserID to auth
-SITE_URL = ''
-# If you're running dev as http only this should be True.
->>>>>>> 106e70d5
 SESSION_COOKIE_SECURE = False
 SESSION_COOKIE_HTTPONLY = False
 # Install memcache and remove this to make djangobrowser id
