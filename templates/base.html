--- conflicted
+++ resolved
@@ -44,13 +44,8 @@
               <a class="about{{ active(request, url('innovate_about')) }}" href="{{ url('innovate_about') }}">{{ _('About') }}</a>
             </li>
             {% if user.is_authenticated() -%}
-<<<<<<< HEAD
-              <li class="mainItem username">
+              <li class="username">
                 <a class="account dropdown" href="{{ url('users_dashboard') }}">{{ user.get_profile().display_name }}</a>
-=======
-              <li class="username">
-                <a class="account dropdown" href="{{ url('users_profile', username=user.username) }}">{{ user.get_profile().display_name }}</a>
->>>>>>> 685322eb
                 <ul class="dropdown">
                   <li><a class="account" href="{{ url('users_profile', username=user.username) }}">{{ _('Profile') }}</a></li>
                   <li><a class="account" href="{{ url('users.views.signout') }}">{{ _('Sign Out') }}</a></li>
