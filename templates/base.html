<!DOCTYPE html>
<html LANG="{{ LANG }}" dir="{{ DIR }}" class="no-js">
<head>
    <title>{% block page_title %}Mozilla Betafarm{% endblock %}</title>
    <meta content="text/html; charset=UTF-8" http-equiv="Content-Type">
    <link rel="shortcut icon" type="image/x-icon" href="{{ MEDIA_URL }}img/favicon.png" />
    {% block site_css %}
        {{ css('innovate_css') }}
    {% endblock %}
    <script src="https://browserid.org/include.js" type="text/javascript"></script>
</head>
<body id="{% block page_id %}{% endblock %}" class="{% block section_class %}{% endblock %}">
    <script type="text/javascript">document.documentElement.className = document.documentElement.className.replace(/\bno-js\b/, '')</script>
    <div id="grid"></div>
<<<<<<< HEAD
    <div class="wrapper clearfix">
        <header id="universalHeader" class="clearfix">
            <div role="banner" class="c1">
                {% block banner %}
                <a href="{{ url('innovate.views.splash') }}"><img src="{{ MEDIA_URL }}img/logo.png" alt="mozilla betafarm" width="110" height="51" /></a>
                {% endblock %}
=======

    <div id="wrapper" class="clearfix">

      <header id="universalHeader" class="clearfix">
<!--
        <div id="icon" class="c1">
          <a href="{{ url('innovate.views.splash') }}"><img class="block" src="{{ MEDIA_URL }}img/logo.png" alt="mozilla betafarm"></a>
        </div>
-->
        <nav id="topNav" class="c6">
          <ul class="clearfix">
            <li class="mainItem">
              <a class="about{{ active(request, url('innovate.views.splash')) }}" href="{{ url('innovate.views.splash') }}">{{ _('Home') }}</a>
            </li>
            <li class="mainItem">
              <a class="topic dropdown{{ active(request, url('projects_all')) }}" href="{{ url('projects_all') }}">{{ _('What We Do') }}</a>
              <ul class="dropdown">
                <li><a class="topic" href="{{ url('projects_all') }}">{{ _('Projects') }}</a></li>
                <li><a class="topic" href="{{ url('projects_programs') }}">{{ _('Programs') }}</a></li>
              </ul>
            </li>
            <li class="mainItem">
              <a class="event{{ active(request, url('events_all')) }}" href="{{ url('events_all') }}">{{ _('Events') }}</a>
            </li>
            <li class="mainItem">
              <a class="people{{ active(request, url('users_all')) }}" href="{{ url('users_all') }}">{{ _('People') }}</a>
            </li>
            <li class="mainItem">
              <a class="about{{ active(request, url('innovate_about')) }}" href="{{ url('innovate_about') }}">{{ _('About') }}</a>
            </li>
            {% if user.is_authenticated() -%}
              <li class="mainItem username">
                <a class="account dropdown" href="{{ url('users_profile', username=user.username) }}">{{ user.get_profile().display_name }}</a>
                <ul class="dropdown">
                  <li><a class="account" href="{{ url('users_profile', username=user.username) }}">{{ _('Profile') }}</a></li>
                  <li><a class="account" href="{{ url('users_edit') }}">{{ _('Edit Profile') }}</a></li>
                  <li><a class="account" href="{{ url('users.views.signout') }}">{{ _('Sign Out') }}</a></li>
                </ul>
              </li>
            {% endif -%}
          </ul>
        </nav>
        <div id="tab"><a href="http://mozilla.com"></a></div>
      </header>

      <hr>

      {% block breadcrumbs %}{% endblock %}
      
      {% if messages -%}
        {% for message in messages -%}
          <div class="notification clearfix{% if message.tags %} {{ message.tags }}{% endif %}">
            <div class="c6">
              {{ message|safe }}
              <a id="notification_close" class="brandColor" href="">&times; close</a>
>>>>>>> c4b4d92e
            </div>
            <nav id="topNav" class="c5" role="navigation">
            <ul class="clearfix">
                <li class="projects">
                    <a class="topic dropdown{{ active(request, url('projects_all')) }}" href="{{ url('projects_all') }}">{{ _('What We Do') }}</a>
                    <ul class="dropdown">
                        <li><a class="topic" href="{{ url('projects_all') }}">{{ _('Projects') }}</a></li>
                        <li><a class="topic" href="{{ url('projects_programs') }}">{{ _('Programs') }}</a></li>
                    </ul>
                </li>
                <li class="events">
                    <a class="event{{ active(request, url('events_all')) }}" href="{{ url('events_all') }}">{{ _('Events') }}</a>
                </li>
                <li class="users">
                    <a class="users{{ active(request, url('users_all')) }}" href="{{ url('users_all') }}">{{ _('People') }}</a>
                </li>
                <li class="about">
                    <a class="about{{ active(request, url('innovate_about')) }}" href="{{ url('innovate_about') }}">{{ _('About') }}</a>
                </li>
                {% if user.is_authenticated() -%}
                <li class="username">
                    <a class="account dropdown" href="{{ url('users_dashboard') }}">{{ user.get_profile().display_name }}</a>
                    <ul class="dropdown">
                        <li><a class="account" href="{{ url('users_dashboard') }}">{{ _('Dashboard') }}</a></li>
                        <li><a class="account" href="{{ url('users_edit') }}">{{ _('Edit Profile') }}</a></li>
                        <li><a class="account" href="{{ url('users.views.signout') }}">{{ _('Sign Out') }}</a></li>
                    </ul>
                </li>
                {% else -%}
                <li>
                    <form method="POST" action="{{ url('browserid_verify') }}" id="browserid_form" role="form">
                        {{ csrf()|safe }}
                        <input type="hidden" name="assertion" id="id_assertion" />
                        <a id="browserid" class="login" href="#">{{ _('Sign In') }}</a>
                    </form>
                </li>
                {% endif -%}
            </ul>
            </nav>
            <a id="tab" href="http://mozilla.com">mozilla.com</a>
        </header>
        <section role="main">
        {% block breadcrumbs %}{% endblock %}
        {% if messages -%}
            {% for message in messages -%}
            <div class="notification clearfix{% if message.tags %} {{ message.tags }}{% endif %}">
                <div class="c6">
                    {{ message|safe }}
                    <a id="notification_close" class="brandColor" href="">&times; close</a>
                </div>
            </div>
            {% endfor -%}
        {% endif -%}

        {% block content %}{% endblock %}
        </section>
    </div>
<<<<<<< HEAD
    <aside id="site_meta">
        <div class="wrapper clearfix">
            <div class="c6">
                <p><strong>Mozilla Betafarm</strong> embraces the spirit of open innovation and experimentation on the web. Curious? Find out  <a class="brandColor" href="{{ url('innovate_about') }}">more about us &rarr;</a></p>
                <div class="actions">
                    {% if user.is_authenticated() -%}
                        <p>Follow us!</p>
                    {% else -%}
                        <p>Follow us or <a class="brandColor" href="{{ url('browserid_verify') }}">sign up</a> for an account</p>
                    {% endif -%}
                    <ul>
                        <li><a class="icon twitter" href="https://twitter.com/#!/mozlabs">Twitter</a></li>
                        <li><a class="icon facebook" href="http://www.facebook.com/mozlabs">Facebook</a></li>
                    </ul>
                </div>
            </div>
=======

    <section id="about">
      <div id="wrapper" class="clearfix">
        <div class="c2">
          <p><strong>Mozilla Betafarm</strong> embraces the spirit of open innovation and experimentation on the web. Curious? Find out  <a class="brandColor" href="{{ url('innovate_about') }}">more about us &rarr;</a></p>
        </div>
        <div class="c1"></div>
        <div class="c3 actions">
            <p>Follow us!</p>
          <ul>
            <li class="icon twitter"><a href="#">Twitter</a></li>
            <li class="icon facebook"><a href="#">Facebook</a></li>
          </ul>
>>>>>>> c4b4d92e
        </div>
    </aside>
    <footer>
<<<<<<< HEAD
        <div class="wrapper clearfix">
            <div class="c2">
                <strong>{{ _('Mozilla Betafarm 2011') }}</strong>
            </div>
            <div class="c1" role="contentinfo">
                <strong>{{ _('Info') }}</strong>
                <ul>
                    <li><a href="http://www.mozilla.org/contact/">{{ _('contact us') }}</a></li>
                    {% if not user.is_authenticated() -%}
                    <li><a href="{{ url('browserid_verify') }}">{{ _('sign up') }}</a></li>
                    {% endif -%}
                    <li><a href="{{ url('innovate_about') }}">{{ _('about us') }}</a></li>
                    <li><a href="http://www.mozilla.org/about/policies/privacy-policy.html">{{ _('privacy policy') }}</a></li>
                    <li><a href="http://www.mozilla.com/en-US/about/legal.html">{{ _('legal') }}</a></li>
                </ul>
            </div>
            <div class="c1">
                <strong>{{ _('Topics') }}</strong>
                <ul>
                    <li><a href="{{ url('topics_all') }}">{{ _('all topics') }}</a></li>
                    {% for topic in topics -%}
                    <li><a href="{{ url('topics_show', slug=topic.slug) }}">{{ topic.name|lower }}</a></li>
                    {% endfor -%}
                </ul>
            </div>
            <div class="c1">
                <strong>Events</strong>
                <ul>
                    <li><a href="{{ url('events_all') }}">{{ _('events home') }}</a></li>
                    {# TODO - Implement 
                    <li><a href="#">education</a></li>
                    <li><a href="#">calendar</a></li>   #}
                </ul>
            </div>
            <div class="c1">
                <strong>{{ _('People') }}</strong>
                <ul>
                    <li><a href="{{ url('users_all') }}">{{ _('all members') }}</a></li>
                </ul>
            </div>
=======
      <div id="wrapper" class="clearfix">
        <div class="c2">
          <p><strong>{{ _('Mozilla Labs 2011') }}</strong></p>
          <a href="http://creativecommons.org/licenses/by-sa/3.0/"><img src="../media/img/cc.png"></a>
        </div>
        <div class="c1">
          <strong>{{ _('Info') }}</strong>
          <ul>
            <li><a href="http://www.mozilla.org/contact/">{{ _('contact us') }}</a></li>
            <li><a href="{{ url('innovate_about') }}">{{ _('about us') }}</a></li>
            <li><a href="http://www.mozilla.org/about/policies/privacy-policy.html">{{ _('privacy policy') }}</a></li>
            <li><a href="http://www.mozilla.com/en-US/about/legal.html">{{ _('legal') }}</a></li>
            {% if not user.is_authenticated() -%}
              <li class="mainItem">
                <form method="POST" action="{{ url('browserid_verify') }}" id="browserid_form">
                  {{ csrf()|safe }}
                  <input type="hidden" name="assertion" id="id_assertion" />
                  <a id="browserid" class="login" href="#">{{ _('sign In') }}</a>
                </form>
              </li>
            {% endif -%}
          </ul>
        </div>
        <div class="c1">
          <strong>{{ _('Topics') }}</strong>
          <ul>
            {% for topic in topics -%}
              <li><a href="{{ url('topics_show', slug=topic.slug) }}">{{ topic.name|lower }}</a></li>
            {% endfor -%}
          </ul>
        </div>
        <div class="c1">
          <strong>Events</strong>
          <ul>
            <li><a href="{{ url('events_all') }}">{{ _('events home') }}</a></li>
            {# TODO - Implement 
              <li><a href="#">education</a></li>
              <li><a href="#">calendar</a></li>   #}
          </ul>
        </div>
        <div class="c1">
          <strong>{{ _('People') }}</strong>
          <ul>
            <li><a href="{{ url('users_all') }}">{{ _('all members') }}</a></li>
          </ul>
>>>>>>> c4b4d92e
        </div>
    </footer>
    {% block site_js %}
      {{ js('innovate_js') }}
    {% endblock %}
    <script type="text/javascript">
        var uvOptions = {};
        (function() {
            var uv = document.createElement('script'); uv.type = 'text/javascript'; uv.async = true;
             uv.src = ('https:' == document.location.protocol ? 'https://' : 'http://') + 'widget.uservoice.com/CMh6pgazkneWI6Atv0sLpg.js';
            var s = document.getElementsByTagName('script')[0]; s.parentNode.insertBefore(uv, s);
        })();
    </script>
</body>
</html><|MERGE_RESOLUTION|>--- conflicted
+++ resolved
@@ -12,73 +12,17 @@
 <body id="{% block page_id %}{% endblock %}" class="{% block section_class %}{% endblock %}">
     <script type="text/javascript">document.documentElement.className = document.documentElement.className.replace(/\bno-js\b/, '')</script>
     <div id="grid"></div>
-<<<<<<< HEAD
     <div class="wrapper clearfix">
         <header id="universalHeader" class="clearfix">
             <div role="banner" class="c1">
                 {% block banner %}
-                <a href="{{ url('innovate.views.splash') }}"><img src="{{ MEDIA_URL }}img/logo.png" alt="mozilla betafarm" width="110" height="51" /></a>
                 {% endblock %}
-=======
-
-    <div id="wrapper" class="clearfix">
-
-      <header id="universalHeader" class="clearfix">
-<!--
-        <div id="icon" class="c1">
-          <a href="{{ url('innovate.views.splash') }}"><img class="block" src="{{ MEDIA_URL }}img/logo.png" alt="mozilla betafarm"></a>
-        </div>
--->
-        <nav id="topNav" class="c6">
-          <ul class="clearfix">
-            <li class="mainItem">
-              <a class="about{{ active(request, url('innovate.views.splash')) }}" href="{{ url('innovate.views.splash') }}">{{ _('Home') }}</a>
-            </li>
-            <li class="mainItem">
-              <a class="topic dropdown{{ active(request, url('projects_all')) }}" href="{{ url('projects_all') }}">{{ _('What We Do') }}</a>
-              <ul class="dropdown">
-                <li><a class="topic" href="{{ url('projects_all') }}">{{ _('Projects') }}</a></li>
-                <li><a class="topic" href="{{ url('projects_programs') }}">{{ _('Programs') }}</a></li>
-              </ul>
-            </li>
-            <li class="mainItem">
-              <a class="event{{ active(request, url('events_all')) }}" href="{{ url('events_all') }}">{{ _('Events') }}</a>
-            </li>
-            <li class="mainItem">
-              <a class="people{{ active(request, url('users_all')) }}" href="{{ url('users_all') }}">{{ _('People') }}</a>
-            </li>
-            <li class="mainItem">
-              <a class="about{{ active(request, url('innovate_about')) }}" href="{{ url('innovate_about') }}">{{ _('About') }}</a>
-            </li>
-            {% if user.is_authenticated() -%}
-              <li class="mainItem username">
-                <a class="account dropdown" href="{{ url('users_profile', username=user.username) }}">{{ user.get_profile().display_name }}</a>
-                <ul class="dropdown">
-                  <li><a class="account" href="{{ url('users_profile', username=user.username) }}">{{ _('Profile') }}</a></li>
-                  <li><a class="account" href="{{ url('users_edit') }}">{{ _('Edit Profile') }}</a></li>
-                  <li><a class="account" href="{{ url('users.views.signout') }}">{{ _('Sign Out') }}</a></li>
-                </ul>
-              </li>
-            {% endif -%}
-          </ul>
-        </nav>
-        <div id="tab"><a href="http://mozilla.com"></a></div>
-      </header>
-
-      <hr>
-
-      {% block breadcrumbs %}{% endblock %}
-      
-      {% if messages -%}
-        {% for message in messages -%}
-          <div class="notification clearfix{% if message.tags %} {{ message.tags }}{% endif %}">
-            <div class="c6">
-              {{ message|safe }}
-              <a id="notification_close" class="brandColor" href="">&times; close</a>
->>>>>>> c4b4d92e
             </div>
-            <nav id="topNav" class="c5" role="navigation">
+            <nav id="topNav" class="c6" role="navigation">
             <ul class="clearfix">
+                <li class="mainItem">
+                  <a class="about{{ active(request, url('innovate.views.splash')) }}" href="{{ url('innovate.views.splash') }}">{{ _('Home') }}</a>
+                </li>
                 <li class="projects">
                     <a class="topic dropdown{{ active(request, url('projects_all')) }}" href="{{ url('projects_all') }}">{{ _('What We Do') }}</a>
                     <ul class="dropdown">
@@ -133,7 +77,6 @@
         {% block content %}{% endblock %}
         </section>
     </div>
-<<<<<<< HEAD
     <aside id="site_meta">
         <div class="wrapper clearfix">
             <div class="c6">
@@ -150,25 +93,9 @@
                     </ul>
                 </div>
             </div>
-=======
-
-    <section id="about">
-      <div id="wrapper" class="clearfix">
-        <div class="c2">
-          <p><strong>Mozilla Betafarm</strong> embraces the spirit of open innovation and experimentation on the web. Curious? Find out  <a class="brandColor" href="{{ url('innovate_about') }}">more about us &rarr;</a></p>
-        </div>
-        <div class="c1"></div>
-        <div class="c3 actions">
-            <p>Follow us!</p>
-          <ul>
-            <li class="icon twitter"><a href="#">Twitter</a></li>
-            <li class="icon facebook"><a href="#">Facebook</a></li>
-          </ul>
->>>>>>> c4b4d92e
         </div>
     </aside>
     <footer>
-<<<<<<< HEAD
         <div class="wrapper clearfix">
             <div class="c2">
                 <strong>{{ _('Mozilla Betafarm 2011') }}</strong>
@@ -209,53 +136,6 @@
                     <li><a href="{{ url('users_all') }}">{{ _('all members') }}</a></li>
                 </ul>
             </div>
-=======
-      <div id="wrapper" class="clearfix">
-        <div class="c2">
-          <p><strong>{{ _('Mozilla Labs 2011') }}</strong></p>
-          <a href="http://creativecommons.org/licenses/by-sa/3.0/"><img src="../media/img/cc.png"></a>
-        </div>
-        <div class="c1">
-          <strong>{{ _('Info') }}</strong>
-          <ul>
-            <li><a href="http://www.mozilla.org/contact/">{{ _('contact us') }}</a></li>
-            <li><a href="{{ url('innovate_about') }}">{{ _('about us') }}</a></li>
-            <li><a href="http://www.mozilla.org/about/policies/privacy-policy.html">{{ _('privacy policy') }}</a></li>
-            <li><a href="http://www.mozilla.com/en-US/about/legal.html">{{ _('legal') }}</a></li>
-            {% if not user.is_authenticated() -%}
-              <li class="mainItem">
-                <form method="POST" action="{{ url('browserid_verify') }}" id="browserid_form">
-                  {{ csrf()|safe }}
-                  <input type="hidden" name="assertion" id="id_assertion" />
-                  <a id="browserid" class="login" href="#">{{ _('sign In') }}</a>
-                </form>
-              </li>
-            {% endif -%}
-          </ul>
-        </div>
-        <div class="c1">
-          <strong>{{ _('Topics') }}</strong>
-          <ul>
-            {% for topic in topics -%}
-              <li><a href="{{ url('topics_show', slug=topic.slug) }}">{{ topic.name|lower }}</a></li>
-            {% endfor -%}
-          </ul>
-        </div>
-        <div class="c1">
-          <strong>Events</strong>
-          <ul>
-            <li><a href="{{ url('events_all') }}">{{ _('events home') }}</a></li>
-            {# TODO - Implement 
-              <li><a href="#">education</a></li>
-              <li><a href="#">calendar</a></li>   #}
-          </ul>
-        </div>
-        <div class="c1">
-          <strong>{{ _('People') }}</strong>
-          <ul>
-            <li><a href="{{ url('users_all') }}">{{ _('all members') }}</a></li>
-          </ul>
->>>>>>> c4b4d92e
         </div>
     </footer>
     {% block site_js %}
